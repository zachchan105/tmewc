// SPDX-License-Identifier: MIT

// ██████████████     ▐████▌     ██████████████
// ██████████████     ▐████▌     ██████████████
//               ▐████▌    ▐████▌
//               ▐████▌    ▐████▌
// ██████████████     ▐████▌     ██████████████
// ██████████████     ▐████▌     ██████████████
//               ▐████▌    ▐████▌
//               ▐████▌    ▐████▌
//               ▐████▌    ▐████▌
//               ▐████▌    ▐████▌
//               ▐████▌    ▐████▌
//               ▐████▌    ▐████▌

pragma solidity ^0.8.9;

import {IWalletRegistry as EcdsaWalletRegistry} from "@keep-network/ecdsa/contracts/api/IWalletRegistry.sol";

import "./IRelay.sol";
import "./Deposit.sol";
import "./Redemption.sol";
import "./Fraud.sol";
import "./Wallets.sol";
import "./MovingFunds.sol";

import "../bank/Bank.sol";

library BridgeState {
    // TODO: Make parameters governable
    struct Storage {
        // Address of the Bank the Bridge belongs to.
        Bank bank;
        // Bitcoin relay providing the current Bitcoin network difficulty.
        IRelay relay;
        // ECDSA Wallet Registry contract handle.
        EcdsaWalletRegistry ecdsaWalletRegistry;
        // The number of confirmations on the Bitcoin chain required to
        // successfully evaluate an SPV proof.
        uint256 txProofDifficultyFactor;
        // Address where the deposit and redemption treasury fees will be sent
        // to. Treasury takes part in the operators rewarding process.
        address treasury;
        // The minimal amount that can be requested to deposit.
        // Value of this parameter must take into account the value of
        // `depositTreasuryFeeDivisor` and `depositTxMaxFee` parameters in order
        // to make requests that can incur the treasury and transaction fee and
        // still satisfy the depositor.
        uint64 depositDustThreshold;
        // Divisor used to compute the treasury fee taken from each deposit and
        // transferred to the treasury upon sweep proof submission. That fee is
        // computed as follows:
        // `treasuryFee = depositedAmount / depositTreasuryFeeDivisor`
        // For example, if the treasury fee needs to be 2% of each deposit,
        // the `depositTreasuryFeeDivisor` should be set to `50` because
        // `1/50 = 0.02 = 2%`.
        uint64 depositTreasuryFeeDivisor;
        // Maximum amount of BTC transaction fee that can be incurred by each
        // swept deposit being part of the given sweep transaction. If the
        // maximum BTC transaction fee is exceeded, such transaction is
        // considered a fraud.
        //
        // This is a per-deposit input max fee for the sweep transaction.
        uint64 depositTxMaxFee;
        // Collection of all revealed deposits indexed by
        // `keccak256(fundingTxHash | fundingOutputIndex)`.
        // The `fundingTxHash` is `bytes32` (ordered as in Bitcoin internally)
        // and `fundingOutputIndex` an `uint32`. This mapping may contain valid
        // and invalid deposits and the wallet is responsible for validating
        // them before attempting to execute a sweep.
        mapping(uint256 => Deposit.DepositRequest) deposits;
        // Indicates if the vault with the given address is trusted or not.
        // Depositors can route their revealed deposits only to trusted vaults
        // and have trusted vaults notified about new deposits as soon as these
        // deposits get swept. Vaults not trusted by the Bridge can still be
        // used by Bank balance owners on their own responsibility - anyone can
        // approve their Bank balance to any address.
        mapping(address => bool) isVaultTrusted;
        // Maximum amount of the total BTC transaction fee that is acceptable in
        // a single moving funds transaction.
        //
        // This is a TOTAL max fee for the moving funds transaction. Note
        // that `depositTxMaxFee` is per single deposit and `redemptionTxMaxFee`
        // if per single redemption. `movingFundsTxMaxTotalFee` is a total
        // fee for the entire transaction.
        uint64 movingFundsTxMaxTotalFee;
        // The minimal satoshi amount that makes sense to be transferred during
        // the moving funds process. Moving funds wallets having their BTC
        // balance below that value can begin closing immediately as
        // transferring such a low value may not be possible due to
        // BTC network fees.
        uint64 movingFundsDustThreshold;
        // Time after which the moving funds process can be reported as
        // timed out. It is counted from the moment when the wallet
        // was requested to move their funds and switched to the MovingFunds
        // state. Value in seconds.
        uint32 movingFundsTimeout;
        // The amount of stake slashed from each member of a wallet for a moving
        // funds timeout.
        uint96 movingFundsTimeoutSlashingAmount;
        // The percentage of the notifier reward from the staking contract
        // the notifier of a moving funds timeout receives. The value is in the
        // range [0, 100].
        uint256 movingFundsTimeoutNotifierRewardMultiplier;
        // Maximum amount of the total BTC transaction fee that is acceptable in
        // a single moved funds sweep transaction.
        //
        // This is a TOTAL max fee for the moved funds sweep transaction. Note
        // that `depositTxMaxFee` is per single deposit and `redemptionTxMaxFee`
        // if per single redemption. `movedFundsSweepTxMaxTotalFee` is a total
        // fee for the entire transaction.
<<<<<<< HEAD
        uint64 movedFundsMergeTxMaxTotalFee;
        // Time after which the moved funds merge process can be reported as
        // timed out. It is counted from the moment when the recipient wallet
        // was requested to merge the received funds. Value in seconds.
        uint32 movedFundsMergeTimeout;
        // The amount of stake slashed from each member of a wallet for a moved
        // funds merge timeout.
        uint96 movedFundsMergeTimeoutSlashingAmount;
        // The percentage of the notifier reward from the staking contract
        // the notifier of a moved funds merge timeout receives. The value is
        // in the range [0, 100].
        uint256 movedFundsMergeTimeoutNotifierRewardMultiplier;
        // Collection of all moved funds merge requests indexed by
=======
        uint64 movedFundsSweepTxMaxTotalFee;
        // Collection of all moved funds sweep requests indexed by
>>>>>>> 5759555f
        // `keccak256(movingFundsTxHash | movingFundsOutputIndex)`.
        // The `movingFundsTxHash` is `bytes32` (ordered as in Bitcoin
        // internally) and `movingFundsOutputIndex` an `uint32`. Each entry
        // is actually an UTXO representing the moved funds and is supposed
        // to be swept with the current main UTXO of the recipient wallet.
        mapping(uint256 => MovingFunds.MovedFundsSweepRequest) movedFundsSweepRequests;
        // The minimal amount that can be requested for redemption.
        // Value of this parameter must take into account the value of
        // `redemptionTreasuryFeeDivisor` and `redemptionTxMaxFee`
        // parameters in order to make requests that can incur the
        // treasury and transaction fee and still satisfy the redeemer.
        uint64 redemptionDustThreshold;
        // Divisor used to compute the treasury fee taken from each
        // redemption request and transferred to the treasury upon
        // successful request finalization. That fee is computed as follows:
        // `treasuryFee = requestedAmount / redemptionTreasuryFeeDivisor`
        // For example, if the treasury fee needs to be 2% of each
        // redemption request, the `redemptionTreasuryFeeDivisor` should
        // be set to `50` because `1/50 = 0.02 = 2%`.
        uint64 redemptionTreasuryFeeDivisor;
        // Maximum amount of BTC transaction fee that can be incurred by
        // each redemption request being part of the given redemption
        // transaction. If the maximum BTC transaction fee is exceeded, such
        // transaction is considered a fraud.
        //
        // This is a per-redemption output max fee for the redemption
        // transaction.
        uint64 redemptionTxMaxFee;
        // Time after which the redemption request can be reported as
        // timed out. It is counted from the moment when the redemption
        // request was created via `requestRedemption` call. Reported
        // timed out requests are cancelled and locked TBTC is returned
        // to the redeemer in full amount.
        uint256 redemptionTimeout;
        // The amount of stake slashed from each member of a wallet for a
        // redemption timeout.
        uint96 redemptionTimeoutSlashingAmount;
        // The percentage of the notifier reward from the staking contract
        // the notifier of a redemption timeout receives. The value is in the
        // range [0, 100].
        uint256 redemptionTimeoutNotifierRewardMultiplier;
        // Collection of all pending redemption requests indexed by
        // redemption key built as
        // `keccak256(walletPubKeyHash | redeemerOutputScript)`.
        // The `walletPubKeyHash` is the 20-byte wallet's public key hash
        // (computed using Bitcoin HASH160 over the compressed ECDSA
        // public key) and `redeemerOutputScript` is a Bitcoin script
        // (P2PKH, P2WPKH, P2SH or P2WSH) that will be used to lock
        // redeemed BTC as requested by the redeemer. Requests are added
        // to this mapping by the `requestRedemption` method (duplicates
        // not allowed) and are removed by one of the following methods:
        // - `submitRedemptionProof` in case the request was handled
        //    successfully
        // - `notifyRedemptionTimeout` in case the request was reported
        //    to be timed out
        mapping(uint256 => Redemption.RedemptionRequest) pendingRedemptions;
        // Collection of all timed out redemptions requests indexed by
        // redemption key built as
        // `keccak256(walletPubKeyHash | redeemerOutputScript)`. The
        // `walletPubKeyHash` is the 20-byte wallet's public key hash
        // (computed using Bitcoin HASH160 over the compressed ECDSA
        // public key) and `redeemerOutputScript` is the Bitcoin script
        // (P2PKH, P2WPKH, P2SH or P2WSH) that is involved in the timed
        // out request. Timed out requests are stored in this mapping to
        // avoid slashing the wallets multiple times for the same timeout.
        // Only one method can add to this mapping:
        // - `notifyRedemptionTimeout` which puts the redemption key to this
        //    mapping basing on a timed out request stored previously in
        //    `pendingRedemptions` mapping.
        mapping(uint256 => Redemption.RedemptionRequest) timedOutRedemptions;
        // The amount of ETH in wei the party challenging the wallet for fraud
        // needs to deposit.
        uint256 fraudChallengeDepositAmount;
        // The amount of time the wallet has to defeat a fraud challenge.
        uint256 fraudChallengeDefeatTimeout;
        // The amount of stake slashed from each member of a wallet for a fraud.
        uint96 fraudSlashingAmount;
        // The percentage of the notifier reward from the staking contract
        // the notifier of a fraud receives. The value is in the range [0, 100].
        uint256 fraudNotifierRewardMultiplier;
        // Collection of all submitted fraud challenges indexed by challenge
        // key built as `keccak256(walletPublicKey|sighash)`.
        mapping(uint256 => Fraud.FraudChallenge) fraudChallenges;
        // Collection of main UTXOs that are honestly spent indexed by
        // `keccak256(fundingTxHash | fundingOutputIndex)`. The `fundingTxHash`
        // is `bytes32` (ordered as in Bitcoin internally) and
        // `fundingOutputIndex` an `uint32`. A main UTXO is considered honestly
        // spent if it was used as an input of a transaction that have been
        // proven in the Bridge.
        mapping(uint256 => bool) spentMainUTXOs;
        // Determines how frequently a new wallet creation can be requested.
        // Value in seconds.
        uint32 walletCreationPeriod;
        // The minimum BTC threshold in satoshi that is used to decide about
        // wallet creation. Specifically, we allow for the creation of a new
        // wallet if the active wallet is old enough and their amount of BTC
        // is greater than or equal this threshold.
        uint64 walletCreationMinBtcBalance;
        // The maximum BTC threshold in satoshi that is used to decide about
        // wallet creation. Specifically, we allow for the creation of a new
        // wallet if the active wallet's amount of BTC is greater than or equal
        // this threshold, regardless of the active wallet's age.
        uint64 walletCreationMaxBtcBalance;
        // The minimum BTC threshold in satoshi that is used to decide about
        // wallet closing. Specifically, we allow for the closure of the given
        // wallet if their amount of BTC is lesser than this threshold,
        // regardless of the wallet's age.
        uint64 walletClosureMinBtcBalance;
        // The maximum age of a wallet in seconds, after which the wallet
        // moving funds process can be requested.
        uint32 walletMaxAge;
        // 20-byte wallet public key hash being reference to the currently
        // active wallet. Can be unset to the zero value under certain
        // circumstances.
        bytes20 activeWalletPubKeyHash;
        // The current number of wallets in the Live state.
        uint32 liveWalletsCount;
        // The maximum BTC amount in satoshi than can be transferred to a single
        // target wallet during the moving funds process.
        uint64 walletMaxBtcTransfer;
        // Determines the length of the wallet closing period, i.e. the period
        // when the wallet remains in the Closing state and can be subject
        // of deposit fraud challenges. This value is in seconds and should be
        // greater than the deposit refund time plus some time margin.
        uint32 walletClosingPeriod;
        // Maps the 20-byte wallet public key hash (computed using Bitcoin
        // HASH160 over the compressed ECDSA public key) to the basic wallet
        // information like state and pending redemptions value.
        mapping(bytes20 => Wallets.Wallet) registeredWallets;
    }

    event DepositParametersUpdated(
        uint64 depositDustThreshold,
        uint64 depositTreasuryFeeDivisor,
        uint64 depositTxMaxFee
    );

    event RedemptionParametersUpdated(
        uint64 redemptionDustThreshold,
        uint64 redemptionTreasuryFeeDivisor,
        uint64 redemptionTxMaxFee,
        uint256 redemptionTimeout,
        uint96 redemptionTimeoutSlashingAmount,
        uint256 redemptionTimeoutNotifierRewardMultiplier
    );

    event MovingFundsParametersUpdated(
        uint64 movingFundsTxMaxTotalFee,
        uint64 movingFundsDustThreshold,
        uint32 movingFundsTimeout,
        uint96 movingFundsTimeoutSlashingAmount,
        uint256 movingFundsTimeoutNotifierRewardMultiplier,
<<<<<<< HEAD
        uint64 movedFundsMergeTxMaxTotalFee,
        uint32 movedFundsMergeTimeout,
        uint96 movedFundsMergeTimeoutSlashingAmount,
        uint256 movedFundsMergeTimeoutNotifierRewardMultiplier
=======
        uint64 movedFundsSweepTxMaxTotalFee
>>>>>>> 5759555f
    );

    event WalletParametersUpdated(
        uint32 walletCreationPeriod,
        uint64 walletCreationMinBtcBalance,
        uint64 walletCreationMaxBtcBalance,
        uint64 walletClosureMinBtcBalance,
        uint32 walletMaxAge,
        uint64 walletMaxBtcTransfer,
        uint32 walletClosingPeriod
    );

    event FraudParametersUpdated(
        uint256 fraudChallengeDepositAmount,
        uint256 fraudChallengeDefeatTimeout,
        uint96 fraudSlashingAmount,
        uint256 fraudNotifierRewardMultiplier
    );

    /// @notice Updates parameters of deposits.
    /// @param _depositDustThreshold New value of the deposit dust threshold in
    ///        satoshis. It is the minimal amount that can be requested to
    ////       deposit. Value of this parameter must take into account the value
    ///        of `depositTreasuryFeeDivisor` and `depositTxMaxFee` parameters
    ///        in order to make requests that can incur the treasury and
    ///        transaction fee and still satisfy the depositor
    /// @param _depositTreasuryFeeDivisor New value of the treasury fee divisor.
    ///        It is the divisor used to compute the treasury fee taken from
    ///        each deposit and transferred to the treasury upon sweep proof
    ///        submission. That fee is computed as follows:
    ///        `treasuryFee = depositedAmount / depositTreasuryFeeDivisor`
    ///        For example, if the treasury fee needs to be 2% of each deposit,
    ///        the `depositTreasuryFeeDivisor` should be set to `50`
    ///        because `1/50 = 0.02 = 2%`
    /// @param _depositTxMaxFee New value of the deposit tx max fee in satoshis.
    ///        It is the maximum amount of BTC transaction fee that can
    ///        be incurred by each swept deposit being part of the given sweep
    ///        transaction. If the maximum BTC transaction fee is exceeded,
    ///        such transaction is considered a fraud
    /// @dev Requirements:
    ///      - Deposit dust threshold must be greater than zero
    ///      - Deposit treasury fee divisor must be greater than zero
    ///      - Deposit transaction max fee must be greater than zero
    function updateDepositParameters(
        Storage storage self,
        uint64 _depositDustThreshold,
        uint64 _depositTreasuryFeeDivisor,
        uint64 _depositTxMaxFee
    ) internal {
        require(
            _depositDustThreshold > 0,
            "Deposit dust threshold must be greater than zero"
        );

        require(
            _depositTreasuryFeeDivisor > 0,
            "Deposit treasury fee divisor must be greater than zero"
        );

        require(
            _depositTxMaxFee > 0,
            "Deposit transaction max fee must be greater than zero"
        );

        self.depositDustThreshold = _depositDustThreshold;
        self.depositTreasuryFeeDivisor = _depositTreasuryFeeDivisor;
        self.depositTxMaxFee = _depositTxMaxFee;

        emit DepositParametersUpdated(
            _depositDustThreshold,
            _depositTreasuryFeeDivisor,
            _depositTxMaxFee
        );
    }

    /// @notice Updates parameters of redemptions.
    /// @param _redemptionDustThreshold New value of the redemption dust
    ///        threshold in satoshis. It is the minimal amount that can be
    ///        requested for redemption. Value of this parameter must take into
    ///        account the value of `redemptionTreasuryFeeDivisor` and
    ///        `redemptionTxMaxFee` parameters in order to make requests that
    ///        can incur the treasury and transaction fee and still satisfy the
    ///        redeemer.
    /// @param _redemptionTreasuryFeeDivisor New value of the redemption
    ///        treasury fee divisor. It is the divisor used to compute the
    ///        treasury fee taken from each redemption request and transferred
    ///        to the treasury upon successful request finalization. That fee is
    ///        computed as follows:
    ///        `treasuryFee = requestedAmount / redemptionTreasuryFeeDivisor`
    ///        For example, if the treasury fee needs to be 2% of each
    ///        redemption request, the `redemptionTreasuryFeeDivisor` should
    ///        be set to `50` because `1/50 = 0.02 = 2%`.
    /// @param _redemptionTxMaxFee New value of the redemption transaction max
    ///        fee in satoshis. It is the maximum amount of BTC transaction fee
    ///        that can be incurred by each redemption request being part of the
    ///        given redemption transaction. If the maximum BTC transaction fee
    ///        is exceeded, such transaction is considered a fraud.
    ///        This is a per-redemption output max fee for the redemption
    ///        transaction.
    /// @param _redemptionTimeout New value of the redemption timeout in seconds.
    ///        It is the time after which the redemption request can be reported
    ///        as timed out. It is counted from the moment when the redemption
    ///        request was created via `requestRedemption` call. Reported  timed
    ///        out requests are cancelled and locked TBTC is returned to the
    ///        redeemer in full amount.
    /// @param _redemptionTimeoutSlashingAmount New value of the redemption
    ///        timeout slashing amount in T, it is the amount slashed from each
    ///        wallet member for redemption timeout
    /// @param _redemptionTimeoutNotifierRewardMultiplier New value of the
    ///        redemption timeout notifier reward multiplier as percentage,
    ///        it determines the percentage of the notifier reward from the
    ///        staking contact the notifier of a redemption timeout receives.
    ///        The value must be in the range [0, 100]
    /// @dev Requirements:
    ///      - Redemption dust threshold must be greater than zero
    ///      - Redemption treasury fee divisor must be greater than zero
    ///      - Redemption transaction max fee must be greater than zero
    ///      - Redemption timeout must be greater than zero
    ///      - Redemption timeout notifier reward multiplier must be in the
    ///        range [0, 100]
    function updateRedemptionParameters(
        Storage storage self,
        uint64 _redemptionDustThreshold,
        uint64 _redemptionTreasuryFeeDivisor,
        uint64 _redemptionTxMaxFee,
        uint256 _redemptionTimeout,
        uint96 _redemptionTimeoutSlashingAmount,
        uint256 _redemptionTimeoutNotifierRewardMultiplier
    ) internal {
        require(
            _redemptionDustThreshold > 0,
            "Redemption dust threshold must be greater than zero"
        );

        require(
            _redemptionTreasuryFeeDivisor > 0,
            "Redemption treasury fee divisor must be greater than zero"
        );

        require(
            _redemptionTxMaxFee > 0,
            "Redemption transaction max fee must be greater than zero"
        );

        require(
            _redemptionTimeout > 0,
            "Redemption timeout must be greater than zero"
        );

        require(
            _redemptionTimeoutNotifierRewardMultiplier <= 100,
            "Redemption timeout notifier reward multiplier must be in the range [0, 100]"
        );

        self.redemptionDustThreshold = _redemptionDustThreshold;
        self.redemptionTreasuryFeeDivisor = _redemptionTreasuryFeeDivisor;
        self.redemptionTxMaxFee = _redemptionTxMaxFee;
        self.redemptionTimeout = _redemptionTimeout;
        self.redemptionTimeoutSlashingAmount = _redemptionTimeoutSlashingAmount;
        self
            .redemptionTimeoutNotifierRewardMultiplier = _redemptionTimeoutNotifierRewardMultiplier;

        emit RedemptionParametersUpdated(
            _redemptionDustThreshold,
            _redemptionTreasuryFeeDivisor,
            _redemptionTxMaxFee,
            _redemptionTimeout,
            _redemptionTimeoutSlashingAmount,
            _redemptionTimeoutNotifierRewardMultiplier
        );
    }

    /// @notice Updates parameters of moving funds.
    /// @param _movingFundsTxMaxTotalFee New value of the moving funds transaction
    ///        max total fee in satoshis. It is the maximum amount of the total
    ///        BTC transaction fee that is acceptable in a single moving funds
    ///        transaction. This is a _total_ max fee for the entire moving
    ///        funds transaction.
    /// @param _movingFundsDustThreshold New value of the moving funds dust
    ///        threshold. It is the minimal satoshi amount that makes sense to
    //         be transferred during the moving funds process. Moving funds
    //         wallets having their BTC balance below that value can begin
    //         closing immediately as transferring such a low value may not be
    //         possible due to BTC network fees.
    /// @param _movingFundsTimeout New value of the moving funds timeout in
    ///        seconds. It is the time after which the moving funds process can
    ///        be reported as timed out. It is counted from the moment when the
    ///        wallet was requested to move their funds and switched to the
    ///        MovingFunds state.
    /// @param _movingFundsTimeoutSlashingAmount New value of the moving funds
    ///        timeout slashing amount in T, it is the amount slashed from each
    ///        wallet member for moving funds timeout
    /// @param _movingFundsTimeoutNotifierRewardMultiplier New value of the
    ///        moving funds timeout notifier reward multiplier as percentage,
    ///        it determines the percentage of the notifier reward from the
    ///        staking contact the notifier of a moving funds timeout receives.
    ///        The value must be in the range [0, 100]
    /// @param _movedFundsSweepTxMaxTotalFee New value of the moved funds sweep
    ///        transaction max total fee in satoshis. It is the maximum amount
    ///        of the total BTC transaction fee that is acceptable in a single
<<<<<<< HEAD
    ///        moved funds merge transaction. This is a _total_ max fee for the
    ///        entire moved funds merge transaction.
    /// @param _movedFundsMergeTimeout New value of the moved funds merge
    ///        timeout in seconds. It is the time after which the moved funds
    ///        merge process can be reported as timed out. It is counted from
    ///        the moment when the wallet was requested to merge the received
    ///        funds.
    /// @param _movedFundsMergeTimeoutSlashingAmount New value of the moved
    ///        funds merge timeout slashing amount in T, it is the amount
    ///        slashed from each wallet member for moved funds merge timeout
    /// @param _movedFundsMergeTimeoutNotifierRewardMultiplier New value of
    ///        the moved funds merge timeout notifier reward multiplier as
    ///        percentage, it determines the percentage of the notifier reward
    ///        from the staking contact the notifier of a moved funds merge
    ///        timeout receives. The value must be in the range [0, 100]
=======
    ///        moved funds sweep transaction. This is a _total_ max fee for the
    ///        entire moved funds sweep transaction.
>>>>>>> 5759555f
    /// @dev Requirements:
    ///      - Moving funds transaction max total fee must be greater than zero
    ///      - Moving funds dust threshold must be greater than zero
    ///      - Moving funds timeout must be greater than zero
    ///      - Moving funds timeout notifier reward multiplier must be in the
    ///        range [0, 100]
<<<<<<< HEAD
    ///      - Moved funds merge transaction max total fee must be greater than zero
    ///      - Moved funds merge timeout must be greater than zero
    ///      - Moved funds merge timeout notifier reward multiplier must be in the
    ///        range [0, 100]
=======
    ///      - Moved funds sweep transaction max total fee must be greater than zero
>>>>>>> 5759555f
    function updateMovingFundsParameters(
        Storage storage self,
        uint64 _movingFundsTxMaxTotalFee,
        uint64 _movingFundsDustThreshold,
        uint32 _movingFundsTimeout,
        uint96 _movingFundsTimeoutSlashingAmount,
        uint256 _movingFundsTimeoutNotifierRewardMultiplier,
<<<<<<< HEAD
        uint64 _movedFundsMergeTxMaxTotalFee,
        uint32 _movedFundsMergeTimeout,
        uint96 _movedFundsMergeTimeoutSlashingAmount,
        uint256 _movedFundsMergeTimeoutNotifierRewardMultiplier
=======
        uint64 _movedFundsSweepTxMaxTotalFee
>>>>>>> 5759555f
    ) internal {
        require(
            _movingFundsTxMaxTotalFee > 0,
            "Moving funds transaction max total fee must be greater than zero"
        );

        require(
            _movingFundsDustThreshold > 0,
            "Moving funds dust threshold must be greater than zero"
        );

        require(
            _movingFundsTimeout > 0,
            "Moving funds timeout must be greater than zero"
        );

        require(
            _movingFundsTimeoutNotifierRewardMultiplier <= 100,
            "Moving funds timeout notifier reward multiplier must be in the range [0, 100]"
        );

        require(
            _movedFundsSweepTxMaxTotalFee > 0,
            "Moved funds sweep transaction max total fee must be greater than zero"
        );

        require(
            _movedFundsMergeTimeout > 0,
            "Moved funds merge timeout must be greater than zero"
        );

        require(
            _movedFundsMergeTimeoutNotifierRewardMultiplier <= 100,
            "Moved funds merge timeout notifier reward multiplier must be in the range [0, 100]"
        );

        self.movingFundsTxMaxTotalFee = _movingFundsTxMaxTotalFee;
        self.movingFundsDustThreshold = _movingFundsDustThreshold;
        self.movingFundsTimeout = _movingFundsTimeout;
        self
            .movingFundsTimeoutSlashingAmount = _movingFundsTimeoutSlashingAmount;
        self
            .movingFundsTimeoutNotifierRewardMultiplier = _movingFundsTimeoutNotifierRewardMultiplier;
<<<<<<< HEAD
        self.movedFundsMergeTxMaxTotalFee = _movedFundsMergeTxMaxTotalFee;
        self.movedFundsMergeTimeout = _movedFundsMergeTimeout;
        self
            .movedFundsMergeTimeoutSlashingAmount = _movedFundsMergeTimeoutSlashingAmount;
        self
            .movedFundsMergeTimeoutNotifierRewardMultiplier = _movedFundsMergeTimeoutNotifierRewardMultiplier;
=======
        self.movedFundsSweepTxMaxTotalFee = _movedFundsSweepTxMaxTotalFee;
>>>>>>> 5759555f

        emit MovingFundsParametersUpdated(
            _movingFundsTxMaxTotalFee,
            _movingFundsDustThreshold,
            _movingFundsTimeout,
            _movingFundsTimeoutSlashingAmount,
            _movingFundsTimeoutNotifierRewardMultiplier,
<<<<<<< HEAD
            _movedFundsMergeTxMaxTotalFee,
            _movedFundsMergeTimeout,
            _movedFundsMergeTimeoutSlashingAmount,
            _movedFundsMergeTimeoutNotifierRewardMultiplier
=======
            _movedFundsSweepTxMaxTotalFee
>>>>>>> 5759555f
        );
    }

    /// @notice Updates parameters of wallets.
    /// @param _walletCreationPeriod New value of the wallet creation period in
    ///        seconds, determines how frequently a new wallet creation can be
    ///        requested
    /// @param _walletCreationMinBtcBalance New value of the wallet minimum BTC
    ///        balance in satoshi, used to decide about wallet creation
    /// @param _walletCreationMaxBtcBalance New value of the wallet maximum BTC
    ///        balance in satoshi, used to decide about wallet creation
    /// @param _walletClosureMinBtcBalance New value of the wallet minimum BTC
    ///        balance in satoshi, used to decide about wallet closure
    /// @param _walletMaxAge New value of the wallet maximum age in seconds,
    ///        indicates the maximum age of a wallet in seconds, after which
    ///        the wallet moving funds process can be requested
    /// @param _walletMaxBtcTransfer New value of the wallet maximum BTC transfer
    ///        in satoshi, determines the maximum amount that can be transferred
    ///        to a single target wallet during the moving funds process
    /// @param _walletClosingPeriod New value of the wallet closing period in
    ///        seconds, determines the length of the wallet closing period,
    //         i.e. the period when the wallet remains in the Closing state
    //         and can be subject of deposit fraud challenges
    /// @dev Requirements:
    ///      - Wallet minimum BTC balance must be greater than zero
    ///      - Wallet maximum BTC balance must be greater than the wallet
    ///        minimum BTC balance
    ///      - Wallet maximum BTC transfer must be greater than zero
    ///      - Wallet closing period must be greater than zero
    function updateWalletParameters(
        Storage storage self,
        uint32 _walletCreationPeriod,
        uint64 _walletCreationMinBtcBalance,
        uint64 _walletCreationMaxBtcBalance,
        uint64 _walletClosureMinBtcBalance,
        uint32 _walletMaxAge,
        uint64 _walletMaxBtcTransfer,
        uint32 _walletClosingPeriod
    ) internal {
        require(
            _walletCreationMaxBtcBalance > _walletCreationMinBtcBalance,
            "Wallet creation maximum BTC balance must be greater than the creation minimum BTC balance"
        );
        require(
            _walletClosureMinBtcBalance > 0,
            "Wallet closure minimum BTC balance must be greater than zero"
        );
        require(
            _walletMaxBtcTransfer > 0,
            "Wallet maximum BTC transfer must be greater than zero"
        );
        require(
            _walletClosingPeriod > 0,
            "Wallet closing period must be greater than zero"
        );

        self.walletCreationPeriod = _walletCreationPeriod;
        self.walletCreationMinBtcBalance = _walletCreationMinBtcBalance;
        self.walletCreationMaxBtcBalance = _walletCreationMaxBtcBalance;
        self.walletClosureMinBtcBalance = _walletClosureMinBtcBalance;
        self.walletMaxAge = _walletMaxAge;
        self.walletMaxBtcTransfer = _walletMaxBtcTransfer;
        self.walletClosingPeriod = _walletClosingPeriod;

        emit WalletParametersUpdated(
            _walletCreationPeriod,
            _walletCreationMinBtcBalance,
            _walletCreationMaxBtcBalance,
            _walletClosureMinBtcBalance,
            _walletMaxAge,
            _walletMaxBtcTransfer,
            _walletClosingPeriod
        );
    }

    /// @notice Updates parameters related to frauds.
    /// @param _fraudChallengeDepositAmount New value of the fraud challenge
    ///        deposit amount in wei, it is the amount of ETH the party
    ///        challenging the wallet for fraud needs to deposit
    /// @param _fraudChallengeDefeatTimeout New value of the challenge defeat
    ///        timeout in seconds, it is the amount of time the wallet has to
    ///        defeat a fraud challenge. The value must be greater than zero
    /// @param _fraudSlashingAmount New value of the fraud slashing amount in T,
    ///        it is the amount slashed from each wallet member for committing
    ///        a fraud
    /// @param _fraudNotifierRewardMultiplier New value of the fraud notifier
    ///        reward multiplier as percentage, it determines the percentage of
    ///        the notifier reward from the staking contact the notifier of
    ///        a fraud receives. The value must be in the range [0, 100]
    /// @dev Requirements:
    ///      - Fraud challenge defeat timeout must be greater than 0
    ///      - Fraud notifier reward multiplier must be in the range [0, 100]
    function updateFraudParameters(
        Storage storage self,
        uint256 _fraudChallengeDepositAmount,
        uint256 _fraudChallengeDefeatTimeout,
        uint96 _fraudSlashingAmount,
        uint256 _fraudNotifierRewardMultiplier
    ) internal {
        require(
            _fraudChallengeDefeatTimeout > 0,
            "Fraud challenge defeat timeout must be greater than zero"
        );

        require(
            _fraudNotifierRewardMultiplier <= 100,
            "Fraud notifier reward multiplier must be in the range [0, 100]"
        );

        self.fraudChallengeDepositAmount = _fraudChallengeDepositAmount;
        self.fraudChallengeDefeatTimeout = _fraudChallengeDefeatTimeout;
        self.fraudSlashingAmount = _fraudSlashingAmount;
        self.fraudNotifierRewardMultiplier = _fraudNotifierRewardMultiplier;

        emit FraudParametersUpdated(
            _fraudChallengeDepositAmount,
            _fraudChallengeDefeatTimeout,
            _fraudSlashingAmount,
            _fraudNotifierRewardMultiplier
        );
    }
}<|MERGE_RESOLUTION|>--- conflicted
+++ resolved
@@ -109,24 +109,19 @@
         // that `depositTxMaxFee` is per single deposit and `redemptionTxMaxFee`
         // if per single redemption. `movedFundsSweepTxMaxTotalFee` is a total
         // fee for the entire transaction.
-<<<<<<< HEAD
-        uint64 movedFundsMergeTxMaxTotalFee;
-        // Time after which the moved funds merge process can be reported as
+        uint64 movedFundsSweepTxMaxTotalFee;
+        // Time after which the moved funds sweep process can be reported as
         // timed out. It is counted from the moment when the recipient wallet
-        // was requested to merge the received funds. Value in seconds.
-        uint32 movedFundsMergeTimeout;
+        // was requested to sweep the received funds. Value in seconds.
+        uint32 movedFundsSweepTimeout;
         // The amount of stake slashed from each member of a wallet for a moved
-        // funds merge timeout.
-        uint96 movedFundsMergeTimeoutSlashingAmount;
+        // funds sweep timeout.
+        uint96 movedFundsSweepTimeoutSlashingAmount;
         // The percentage of the notifier reward from the staking contract
-        // the notifier of a moved funds merge timeout receives. The value is
+        // the notifier of a moved funds sweep timeout receives. The value is
         // in the range [0, 100].
-        uint256 movedFundsMergeTimeoutNotifierRewardMultiplier;
-        // Collection of all moved funds merge requests indexed by
-=======
-        uint64 movedFundsSweepTxMaxTotalFee;
+        uint256 movedFundsSweepTimeoutNotifierRewardMultiplier;
         // Collection of all moved funds sweep requests indexed by
->>>>>>> 5759555f
         // `keccak256(movingFundsTxHash | movingFundsOutputIndex)`.
         // The `movingFundsTxHash` is `bytes32` (ordered as in Bitcoin
         // internally) and `movingFundsOutputIndex` an `uint32`. Each entry
@@ -279,14 +274,10 @@
         uint32 movingFundsTimeout,
         uint96 movingFundsTimeoutSlashingAmount,
         uint256 movingFundsTimeoutNotifierRewardMultiplier,
-<<<<<<< HEAD
-        uint64 movedFundsMergeTxMaxTotalFee,
-        uint32 movedFundsMergeTimeout,
-        uint96 movedFundsMergeTimeoutSlashingAmount,
-        uint256 movedFundsMergeTimeoutNotifierRewardMultiplier
-=======
-        uint64 movedFundsSweepTxMaxTotalFee
->>>>>>> 5759555f
+        uint64 movedFundsSweepTxMaxTotalFee,
+        uint32 movedFundsSweepTimeout,
+        uint96 movedFundsSweepTimeoutSlashingAmount,
+        uint256 movedFundsSweepTimeoutNotifierRewardMultiplier
     );
 
     event WalletParametersUpdated(
@@ -487,40 +478,31 @@
     /// @param _movedFundsSweepTxMaxTotalFee New value of the moved funds sweep
     ///        transaction max total fee in satoshis. It is the maximum amount
     ///        of the total BTC transaction fee that is acceptable in a single
-<<<<<<< HEAD
-    ///        moved funds merge transaction. This is a _total_ max fee for the
-    ///        entire moved funds merge transaction.
-    /// @param _movedFundsMergeTimeout New value of the moved funds merge
-    ///        timeout in seconds. It is the time after which the moved funds
-    ///        merge process can be reported as timed out. It is counted from
-    ///        the moment when the wallet was requested to merge the received
-    ///        funds.
-    /// @param _movedFundsMergeTimeoutSlashingAmount New value of the moved
-    ///        funds merge timeout slashing amount in T, it is the amount
-    ///        slashed from each wallet member for moved funds merge timeout
-    /// @param _movedFundsMergeTimeoutNotifierRewardMultiplier New value of
-    ///        the moved funds merge timeout notifier reward multiplier as
-    ///        percentage, it determines the percentage of the notifier reward
-    ///        from the staking contact the notifier of a moved funds merge
-    ///        timeout receives. The value must be in the range [0, 100]
-=======
     ///        moved funds sweep transaction. This is a _total_ max fee for the
     ///        entire moved funds sweep transaction.
->>>>>>> 5759555f
+    /// @param _movedFundsSweepTimeout New value of the moved funds sweep
+    ///        timeout in seconds. It is the time after which the moved funds
+    ///        sweep process can be reported as timed out. It is counted from
+    ///        the moment when the wallet was requested to sweep the received
+    ///        funds.
+    /// @param _movedFundsSweepTimeoutSlashingAmount New value of the moved
+    ///        funds sweep timeout slashing amount in T, it is the amount
+    ///        slashed from each wallet member for moved funds sweep timeout
+    /// @param _movedFundsSweepTimeoutNotifierRewardMultiplier New value of
+    ///        the moved funds sweep timeout notifier reward multiplier as
+    ///        percentage, it determines the percentage of the notifier reward
+    ///        from the staking contact the notifier of a moved funds sweep
+    ///        timeout receives. The value must be in the range [0, 100]
     /// @dev Requirements:
     ///      - Moving funds transaction max total fee must be greater than zero
     ///      - Moving funds dust threshold must be greater than zero
     ///      - Moving funds timeout must be greater than zero
     ///      - Moving funds timeout notifier reward multiplier must be in the
     ///        range [0, 100]
-<<<<<<< HEAD
-    ///      - Moved funds merge transaction max total fee must be greater than zero
-    ///      - Moved funds merge timeout must be greater than zero
-    ///      - Moved funds merge timeout notifier reward multiplier must be in the
+    ///      - Moved funds sweep transaction max total fee must be greater than zero
+    ///      - Moved funds sweep timeout must be greater than zero
+    ///      - Moved funds sweep timeout notifier reward multiplier must be in the
     ///        range [0, 100]
-=======
-    ///      - Moved funds sweep transaction max total fee must be greater than zero
->>>>>>> 5759555f
     function updateMovingFundsParameters(
         Storage storage self,
         uint64 _movingFundsTxMaxTotalFee,
@@ -528,14 +510,10 @@
         uint32 _movingFundsTimeout,
         uint96 _movingFundsTimeoutSlashingAmount,
         uint256 _movingFundsTimeoutNotifierRewardMultiplier,
-<<<<<<< HEAD
-        uint64 _movedFundsMergeTxMaxTotalFee,
-        uint32 _movedFundsMergeTimeout,
-        uint96 _movedFundsMergeTimeoutSlashingAmount,
-        uint256 _movedFundsMergeTimeoutNotifierRewardMultiplier
-=======
-        uint64 _movedFundsSweepTxMaxTotalFee
->>>>>>> 5759555f
+        uint64 _movedFundsSweepTxMaxTotalFee,
+        uint32 _movedFundsSweepTimeout,
+        uint96 _movedFundsSweepTimeoutSlashingAmount,
+        uint256 _movedFundsSweepTimeoutNotifierRewardMultiplier
     ) internal {
         require(
             _movingFundsTxMaxTotalFee > 0,
@@ -563,13 +541,13 @@
         );
 
         require(
-            _movedFundsMergeTimeout > 0,
-            "Moved funds merge timeout must be greater than zero"
-        );
-
-        require(
-            _movedFundsMergeTimeoutNotifierRewardMultiplier <= 100,
-            "Moved funds merge timeout notifier reward multiplier must be in the range [0, 100]"
+            _movedFundsSweepTimeout > 0,
+            "Moved funds sweep timeout must be greater than zero"
+        );
+
+        require(
+            _movedFundsSweepTimeoutNotifierRewardMultiplier <= 100,
+            "Moved funds sweep timeout notifier reward multiplier must be in the range [0, 100]"
         );
 
         self.movingFundsTxMaxTotalFee = _movingFundsTxMaxTotalFee;
@@ -579,16 +557,12 @@
             .movingFundsTimeoutSlashingAmount = _movingFundsTimeoutSlashingAmount;
         self
             .movingFundsTimeoutNotifierRewardMultiplier = _movingFundsTimeoutNotifierRewardMultiplier;
-<<<<<<< HEAD
-        self.movedFundsMergeTxMaxTotalFee = _movedFundsMergeTxMaxTotalFee;
-        self.movedFundsMergeTimeout = _movedFundsMergeTimeout;
+        self.movedFundsSweepTxMaxTotalFee = _movedFundsSweepTxMaxTotalFee;
+        self.movedFundsSweepTimeout = _movedFundsSweepTimeout;
         self
-            .movedFundsMergeTimeoutSlashingAmount = _movedFundsMergeTimeoutSlashingAmount;
+            .movedFundsSweepTimeoutSlashingAmount = _movedFundsSweepTimeoutSlashingAmount;
         self
-            .movedFundsMergeTimeoutNotifierRewardMultiplier = _movedFundsMergeTimeoutNotifierRewardMultiplier;
-=======
-        self.movedFundsSweepTxMaxTotalFee = _movedFundsSweepTxMaxTotalFee;
->>>>>>> 5759555f
+            .movedFundsSweepTimeoutNotifierRewardMultiplier = _movedFundsSweepTimeoutNotifierRewardMultiplier;
 
         emit MovingFundsParametersUpdated(
             _movingFundsTxMaxTotalFee,
@@ -596,14 +570,10 @@
             _movingFundsTimeout,
             _movingFundsTimeoutSlashingAmount,
             _movingFundsTimeoutNotifierRewardMultiplier,
-<<<<<<< HEAD
-            _movedFundsMergeTxMaxTotalFee,
-            _movedFundsMergeTimeout,
-            _movedFundsMergeTimeoutSlashingAmount,
-            _movedFundsMergeTimeoutNotifierRewardMultiplier
-=======
-            _movedFundsSweepTxMaxTotalFee
->>>>>>> 5759555f
+            _movedFundsSweepTxMaxTotalFee,
+            _movedFundsSweepTimeout,
+            _movedFundsSweepTimeoutSlashingAmount,
+            _movedFundsSweepTimeoutNotifierRewardMultiplier
         );
     }
 
