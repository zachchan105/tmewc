{
  "name": "@keep-network/tbtc-v2",
  "license": "MIT",
<<<<<<< HEAD
  "scripts": {
    "build": "hardhat compile",
    "deploy": "hardhat deploy --export export.json",
    "lint": "npm run lint:js && npm run lint:sol",
    "lint:fix:js": "eslint . --fix",
    "lint:fix:sol": "solhint 'contracts/**/*.sol' --fix && prettier --write '**/*.sol'",
    "lint:js": "eslint . ",
    "lint:sol": "solhint 'contracts/**/*.sol' && prettier --check '**/*.sol'",
    "test": "hardhat test"
  },
  "dependencies": {
    "@keep-network/tbtc": ">1.1.2-dev <1.1.2-ropsten",
    "@openzeppelin/contracts": "^4.1.0"
  },
  "devDependencies": {
    "@keep-network/hardhat-helpers": "github:keep-network/hardhat-helpers#v0.1.0",
    "@keep-network/hardhat-local-networks-config": "^0.1.0-pre.0",
=======
  "dependencies": {
    "@thesis/solidity-contracts": "github:thesis/solidity-contracts#bf514ba",
    "@openzeppelin/contracts": "^4.1.0"
  },
  "devDependencies": {
>>>>>>> eded6eb4
    "@nomiclabs/hardhat-ethers": "^2.0.2",
    "@nomiclabs/hardhat-waffle": "^2.0.1",
    "chai": "^4.3.4",
    "eslint": "^7.27.0",
    "eslint-config-keep": "github:keep-network/eslint-config-keep#0.3.0",
    "ethereum-waffle": "^3.3.0",
    "ethers": "^5.3.0",
    "hardhat": "^2.3.0",
<<<<<<< HEAD
    "hardhat-deploy": "^0.8.11",
=======
>>>>>>> eded6eb4
    "hardhat-gas-reporter": "^1.0.4",
    "prettier": "^2.3.0",
    "prettier-plugin-solidity": "^1.0.0-beta.11 ",
    "solhint": "^3.3.6",
    "solhint-config-keep": "github:keep-network/solhint-config-keep",
<<<<<<< HEAD
    "ts-node": "^10.1.0",
    "typescript": "^4.3.5"
  },
  "engines": {
    "node": ">= 12.0.0"
  }
}
  
=======
    "typescript": "^4.3.2"
  },
  "scripts": {
    "build": "hardhat compile",
    "format": "npm run lint && prettier --check .",
    "format:fix": "npm run lint:fix && prettier --write .",
    "lint": "npm run lint:js && npm run lint:sol",
    "lint:js": "eslint .",
    "lint:sol": "solhint 'contracts/**/*.sol'",
    "lint:fix": "npm run lint:fix:js && npm run lint:fix:sol",
    "lint:fix:js": "eslint . --fix",
    "lint:fix:sol": "solhint 'contracts/**/*.sol' --fix",
    "test": "hardhat test"
  }
}
>>>>>>> eded6eb4
<|MERGE_RESOLUTION|>--- conflicted
+++ resolved
@@ -1,62 +1,9 @@
 {
   "name": "@keep-network/tbtc-v2",
   "license": "MIT",
-<<<<<<< HEAD
   "scripts": {
     "build": "hardhat compile",
     "deploy": "hardhat deploy --export export.json",
-    "lint": "npm run lint:js && npm run lint:sol",
-    "lint:fix:js": "eslint . --fix",
-    "lint:fix:sol": "solhint 'contracts/**/*.sol' --fix && prettier --write '**/*.sol'",
-    "lint:js": "eslint . ",
-    "lint:sol": "solhint 'contracts/**/*.sol' && prettier --check '**/*.sol'",
-    "test": "hardhat test"
-  },
-  "dependencies": {
-    "@keep-network/tbtc": ">1.1.2-dev <1.1.2-ropsten",
-    "@openzeppelin/contracts": "^4.1.0"
-  },
-  "devDependencies": {
-    "@keep-network/hardhat-helpers": "github:keep-network/hardhat-helpers#v0.1.0",
-    "@keep-network/hardhat-local-networks-config": "^0.1.0-pre.0",
-=======
-  "dependencies": {
-    "@thesis/solidity-contracts": "github:thesis/solidity-contracts#bf514ba",
-    "@openzeppelin/contracts": "^4.1.0"
-  },
-  "devDependencies": {
->>>>>>> eded6eb4
-    "@nomiclabs/hardhat-ethers": "^2.0.2",
-    "@nomiclabs/hardhat-waffle": "^2.0.1",
-    "chai": "^4.3.4",
-    "eslint": "^7.27.0",
-    "eslint-config-keep": "github:keep-network/eslint-config-keep#0.3.0",
-    "ethereum-waffle": "^3.3.0",
-    "ethers": "^5.3.0",
-    "hardhat": "^2.3.0",
-<<<<<<< HEAD
-    "hardhat-deploy": "^0.8.11",
-=======
->>>>>>> eded6eb4
-    "hardhat-gas-reporter": "^1.0.4",
-    "prettier": "^2.3.0",
-    "prettier-plugin-solidity": "^1.0.0-beta.11 ",
-    "solhint": "^3.3.6",
-    "solhint-config-keep": "github:keep-network/solhint-config-keep",
-<<<<<<< HEAD
-    "ts-node": "^10.1.0",
-    "typescript": "^4.3.5"
-  },
-  "engines": {
-    "node": ">= 12.0.0"
-  }
-}
-  
-=======
-    "typescript": "^4.3.2"
-  },
-  "scripts": {
-    "build": "hardhat compile",
     "format": "npm run lint && prettier --check .",
     "format:fix": "npm run lint:fix && prettier --write .",
     "lint": "npm run lint:js && npm run lint:sol",
@@ -66,6 +13,34 @@
     "lint:fix:js": "eslint . --fix",
     "lint:fix:sol": "solhint 'contracts/**/*.sol' --fix",
     "test": "hardhat test"
+  },
+  "dependencies": {
+    "@keep-network/tbtc": ">1.1.2-dev <1.1.2-ropsten",
+    "@thesis/solidity-contracts": "github:thesis/solidity-contracts#bf514ba",
+    "@openzeppelin/contracts": "^4.1.0"
+  },
+  "devDependencies": {
+    "@keep-network/hardhat-helpers": "github:keep-network/hardhat-helpers#v0.1.0",
+    "@keep-network/hardhat-local-networks-config": "^0.1.0-pre.0",
+    "@nomiclabs/hardhat-ethers": "^2.0.2",
+    "@nomiclabs/hardhat-waffle": "^2.0.1",
+    "chai": "^4.3.4",
+    "eslint": "^7.27.0",
+    "eslint-config-keep": "github:keep-network/eslint-config-keep#0.3.0",
+    "ethereum-waffle": "^3.3.0",
+    "ethers": "^5.3.0",
+    "hardhat": "^2.3.0",
+    "hardhat-deploy": "^0.8.11",
+    "hardhat-gas-reporter": "^1.0.4",
+    "prettier": "^2.3.0",
+    "prettier-plugin-solidity": "^1.0.0-beta.11 ",
+    "solhint": "^3.3.6",
+    "solhint-config-keep": "github:keep-network/solhint-config-keep",
+    "ts-node": "^10.1.0",
+    "typescript": "^4.3.5"
+  },
+  "engines": {
+    "node": ">= 12.0.0"
   }
 }
->>>>>>> eded6eb4
+  