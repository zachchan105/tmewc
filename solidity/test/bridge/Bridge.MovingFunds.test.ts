/* eslint-disable no-underscore-dangle */
import { ethers, helpers, waffle } from "hardhat"
import chai, { expect } from "chai"
import { smock } from "@defi-wonderland/smock"
import type { FakeContract } from "@defi-wonderland/smock"
import { SignerWithAddress } from "@nomiclabs/hardhat-ethers/signers"
import { ContractTransaction } from "ethers"
import type {
  Bank,
  BankStub,
  Bridge,
  BridgeStub,
  BridgeStub__factory,
  IRelay,
  IWalletRegistry,
} from "../../typechain"
import bridgeFixture from "./bridge-fixture"
import { walletState } from "../fixtures"
import {
  MovingFundsTestData,
  MultipleInputs,
  MultipleTargetWalletsAndDivisibleAmount,
  MultipleTargetWalletsAndIndivisibleAmount,
  MultipleTargetWalletsButAmountDistributedUnevenly,
  SingleProvablyUnspendable,
  SingleTargetWallet,
  SingleTargetWalletButP2SH,
} from "../data/moving-funds"
import { ecdsaWalletTestData } from "../data/ecdsa"
import { NO_MAIN_UTXO } from "../data/sweep"
import { to1ePrecision } from "../helpers/contract-test-helpers"

chai.use(smock.matchers)

const { createSnapshot, restoreSnapshot } = helpers.snapshot
const { lastBlockTime, increaseTime } = helpers.time

const fixture = async () => bridgeFixture()

describe("Bridge - Moving funds", () => {
  let thirdParty: SignerWithAddress
  let treasury: SignerWithAddress

  let bank: Bank & BankStub
  let relay: FakeContract<IRelay>
  let walletRegistry: FakeContract<IWalletRegistry>
  let Bridge: BridgeStub__factory
  let bridge: Bridge & BridgeStub

  before(async () => {
    // eslint-disable-next-line @typescript-eslint/no-extra-semi
<<<<<<< HEAD
    ;({
      governance,
      thirdParty,
      treasury,
      bank,
      relay,
      walletRegistry,
      Bridge,
      bridge,
    } = await waffle.loadFixture(fixture))
  })

  describe("updateMovingFundsParameters", () => {
    context("when caller is the contract guvnor", () => {
      context("when all new parameter values are correct", () => {
        const newMovingFundsTxMaxTotalFee =
          constants.movingFundsTxMaxTotalFee / 2
        const newMovingFundsTimeout = constants.movingFundsTimeout * 2

        let tx: ContractTransaction

        before(async () => {
          await createSnapshot()

          tx = await bridge
            .connect(governance)
            .updateMovingFundsParameters(
              newMovingFundsTxMaxTotalFee,
              newMovingFundsTimeout
            )
        })

        after(async () => {
          await restoreSnapshot()
        })

        it("should set correct values", async () => {
          const params = await bridge.movingFundsParameters()

          expect(params.movingFundsTxMaxTotalFee).to.be.equal(
            newMovingFundsTxMaxTotalFee
          )
          expect(params.movingFundsTimeout).to.be.equal(newMovingFundsTimeout)
        })

        it("should emit MovingFundsParametersUpdated event", async () => {
          await expect(tx)
            .to.emit(bridge, "MovingFundsParametersUpdated")
            .withArgs(newMovingFundsTxMaxTotalFee, newMovingFundsTimeout)
        })
      })

      context("when new moving funds timeout is zero", () => {
        it("should revert", async () => {
          await expect(
            bridge
              .connect(governance)
              .updateMovingFundsParameters(
                constants.movingFundsTxMaxTotalFee,
                0
              )
          ).to.be.revertedWith("Moving funds timeout must be greater than zero")
        })
      })
    })

    context("when caller is not the contract guvnor", () => {
      it("should revert", async () => {
        await expect(
          bridge
            .connect(thirdParty)
            .updateMovingFundsParameters(
              constants.movingFundsTxMaxTotalFee,
              constants.movingFundsTimeout
            )
        ).to.be.revertedWith("Caller is not the governance")
      })
    })
=======
    ;({ thirdParty, treasury, bank, relay, walletRegistry, Bridge, bridge } =
      await waffle.loadFixture(fixture))
>>>>>>> de39f256
  })

  describe("submitMovingFundsCommitment", () => {
    const walletDraft = {
      ecdsaWalletID: ecdsaWalletTestData.walletID,
      mainUtxoHash: ethers.constants.HashZero,
      pendingRedemptionsValue: 0,
      createdAt: 0,
      movingFundsRequestedAt: 0,
      closingStartedAt: 0,
      state: walletState.Unknown,
      movingFundsTargetWalletsCommitmentHash: ethers.constants.HashZero,
    }

    context("when source wallet is in the MovingFunds state", () => {
      before(async () => {
        await createSnapshot()

        await bridge.setWallet(ecdsaWalletTestData.pubKeyHash160, {
          ...walletDraft,
          state: walletState.MovingFunds,
        })
      })

      after(async () => {
        await restoreSnapshot()
      })

      context("when source wallet has no pending redemptions", () => {
        // The wallet created using the `walletDraft` has no pending redemptions
        // by default. No need to do anything here.

        context("when the commitment was not submitted yet", () => {
          // The wallet created using the `walletDraft` has no commitment
          // submitted by default. No need to do anything here.

          context("when the caller is a member of the source wallet", () => {
            const walletMembersIDs = [1, 2, 3, 4, 5]
            const walletMemberIndex = 2

            let caller: SignerWithAddress

            before(async () => {
              await createSnapshot()

              caller = thirdParty

              walletRegistry.isWalletMember
                .whenCalledWith(
                  ecdsaWalletTestData.walletID,
                  walletMembersIDs,
                  caller.address,
                  walletMemberIndex
                )
                .returns(true)
            })

            after(async () => {
              walletRegistry.isWalletMember.reset()

              await restoreSnapshot()
            })

            context("when passed wallet main UTXO is valid", () => {
              context("when wallet balance is greater than zero", () => {
                // Just an arbitrary main UTXO with value of 26 BTC.
                const mainUtxo = {
                  txHash:
                    "0xc9e58780c6c289c25ae1fe293f85a4db4d0af4f305172f2a1868ddd917458bdf",
                  txOutputIndex: 0,
                  txOutputValue: to1ePrecision(26, 8),
                }

                before(async () => {
                  await createSnapshot()

                  // Set up a main UTXO for the source wallet.
                  await bridge.setWalletMainUtxo(
                    ecdsaWalletTestData.pubKeyHash160,
                    mainUtxo
                  )
                })

                after(async () => {
                  await restoreSnapshot()
                })

                context(
                  "when the expected target wallets count is greater than zero",
                  () => {
                    // Just some arbitrary 20-byte hashes to simulate live
                    // wallets PKHs. They are ordered in the expected way, i.e.
                    // the hashes represented as numbers form a strictly
                    // increasing sequence.
                    const liveWallets = [
                      "0x4b440cb29c80c3f256212d8fdd4f2125366f3c91",
                      "0x888f01315e0268bfa05d5e522f8d63f6824d9a96",
                      "0xb2a89e53a4227dbe530a52a1c419040735fa636c",
                      "0xbf198e8fff0f90af01024153701da99b9bc08dc5",
                      "0xffb9e05013f5cd126915bc03d340cc5c1be81862",
                    ]

                    before(async () => {
                      await createSnapshot()

                      for (let i = 0; i < liveWallets.length; i++) {
                        // eslint-disable-next-line no-await-in-loop
                        await bridge.setWallet(liveWallets[i], {
                          ...walletDraft,
                          state: walletState.Live,
                        })
                      }
                    })

                    after(async () => {
                      await restoreSnapshot()
                    })

                    context(
                      "when the submitted target wallets count is same as the expected",
                      () => {
                        // The source wallet has a main UTXO with value of 26 BTC,
                        // the max BTC transfer is 10 BTC by default (see
                        // `constants.walletMaxBtcTransfer`) and the count of
                        // live wallets is `5`. We compute the expected target
                        // wallets count as:
                        // `N = min(liveWalletsCount, ceil(walletBtcBalance / walletMaxBtcTransfer))`
                        // so we have `N = min(5, 26 / 10) = min(5, 3) = 3`
                        const expectedTargetWalletsCount = 3

                        context(
                          "when all target wallets are different than the source wallet",
                          () => {
                            context(
                              "when all target wallets follow the expected order",
                              () => {
                                context(
                                  "when all target wallets are in the Live state",
                                  () => {
                                    let tx: ContractTransaction

                                    const targetWallets = liveWallets.slice(
                                      0,
                                      expectedTargetWalletsCount
                                    )

                                    before(async () => {
                                      await createSnapshot()

                                      tx = await bridge
                                        .connect(caller)
                                        .submitMovingFundsCommitment(
                                          ecdsaWalletTestData.pubKeyHash160,
                                          mainUtxo,
                                          walletMembersIDs,
                                          walletMemberIndex,
                                          targetWallets
                                        )
                                    })

                                    after(async () => {
                                      await restoreSnapshot()
                                    })

                                    it("should store the target wallets commitment for the given wallet", async () => {
                                      expect(
                                        (
                                          await bridge.wallets(
                                            ecdsaWalletTestData.pubKeyHash160
                                          )
                                        ).movingFundsTargetWalletsCommitmentHash
                                      ).to.be.equal(
                                        ethers.utils.solidityKeccak256(
                                          ["bytes20[]"],
                                          [targetWallets]
                                        )
                                      )
                                    })

                                    it("should emit the MovingFundsCommitmentSubmitted event", async () => {
                                      await expect(tx)
                                        .to.emit(
                                          bridge,
                                          "MovingFundsCommitmentSubmitted"
                                        )
                                        .withArgs(
                                          ecdsaWalletTestData.pubKeyHash160,
                                          targetWallets,
                                          caller.address
                                        )
                                    })
                                  }
                                )

                                context(
                                  "when one of the target wallets is not in the Live state",
                                  () => {
                                    it("should revert", async () => {
                                      // Put an Unknown wallet into the mix.
                                      const targetWallets = [
                                        "0x2313e29d08e6b5e0d3cda040ed7f664ce9c840c4",
                                        liveWallets[0],
                                        liveWallets[1],
                                      ]

                                      await expect(
                                        bridge
                                          .connect(caller)
                                          .submitMovingFundsCommitment(
                                            ecdsaWalletTestData.pubKeyHash160,
                                            mainUtxo,
                                            walletMembersIDs,
                                            walletMemberIndex,
                                            targetWallets
                                          )
                                      ).to.be.revertedWith(
                                        "Submitted target wallet must be in Live state"
                                      )
                                    })
                                  }
                                )
                              }
                            )

                            context(
                              "when one of the target wallets break the expected order",
                              () => {
                                it("should revert", async () => {
                                  const targetWallets = [
                                    liveWallets[0],
                                    liveWallets[1],
                                    liveWallets[1],
                                  ]

                                  await expect(
                                    bridge
                                      .connect(caller)
                                      .submitMovingFundsCommitment(
                                        ecdsaWalletTestData.pubKeyHash160,
                                        mainUtxo,
                                        walletMembersIDs,
                                        walletMemberIndex,
                                        targetWallets
                                      )
                                  ).to.be.revertedWith(
                                    "Submitted target wallet breaks the expected order"
                                  )
                                })
                              }
                            )
                          }
                        )

                        context(
                          "when one of the target wallets is same as the source wallet",
                          () => {
                            it("should revert", async () => {
                              const targetWallets = [
                                liveWallets[0],
                                ecdsaWalletTestData.pubKeyHash160,
                                liveWallets[1],
                              ]

                              await expect(
                                bridge
                                  .connect(caller)
                                  .submitMovingFundsCommitment(
                                    ecdsaWalletTestData.pubKeyHash160,
                                    mainUtxo,
                                    walletMembersIDs,
                                    walletMemberIndex,
                                    targetWallets
                                  )
                              ).to.be.revertedWith(
                                "Submitted target wallet cannot be equal to the source wallet"
                              )
                            })
                          }
                        )
                      }
                    )

                    context(
                      "when the submitted target wallets count is other than the expected",
                      () => {
                        it("should revert", async () => {
                          await expect(
                            bridge
                              .connect(caller)
                              .submitMovingFundsCommitment(
                                ecdsaWalletTestData.pubKeyHash160,
                                mainUtxo,
                                walletMembersIDs,
                                walletMemberIndex,
                                [liveWallets[0], liveWallets[1]]
                              )
                          ).to.be.revertedWith(
                            "Submitted target wallets count is other than expected"
                          )
                        })
                      }
                    )
                  }
                )

                context(
                  "when the expected target wallets count is zero",
                  () => {
                    it("should revert", async () => {
                      await expect(
                        // The last parameter doesn't matter in this scenario.
                        bridge
                          .connect(caller)
                          .submitMovingFundsCommitment(
                            ecdsaWalletTestData.pubKeyHash160,
                            mainUtxo,
                            walletMembersIDs,
                            walletMemberIndex,
                            []
                          )
                      ).to.be.revertedWith("No target wallets available")
                    })
                  }
                )
              })

              context("when wallet balance is zero", () => {
                it("should revert", async () => {
                  await expect(
                    // The last parameter doesn't matter in this scenario.
                    bridge.connect(caller).submitMovingFundsCommitment(
                      ecdsaWalletTestData.pubKeyHash160,
                      NO_MAIN_UTXO, // That makes the balance to be 0 BTC.
                      walletMembersIDs,
                      walletMemberIndex,
                      []
                    )
                  ).to.be.revertedWith("Wallet BTC balance is zero")
                })
              })
            })

            context("when passed wallet main UTXO is invalid", () => {
              const mainUtxo = {
                txHash:
                  "0xc9e58780c6c289c25ae1fe293f85a4db4d0af4f305172f2a1868ddd917458bdf",
                txOutputIndex: 0,
                txOutputValue: to1ePrecision(26, 8), // 26 BTC
              }

              before(async () => {
                await createSnapshot()

                await bridge.setWalletMainUtxo(
                  ecdsaWalletTestData.pubKeyHash160,
                  mainUtxo
                )
              })

              after(async () => {
                await restoreSnapshot()
              })

              it("should revert", async () => {
                // Changing the `txOutputValue` to a value other than `0` will
                // make that scenario happen.
                const corruptedMainUtxo = {
                  ...mainUtxo,
                  txOutputValue: 1,
                }

                await expect(
                  // The last parameter doesn't matter in this scenario.
                  bridge
                    .connect(caller)
                    .submitMovingFundsCommitment(
                      ecdsaWalletTestData.pubKeyHash160,
                      corruptedMainUtxo,
                      walletMembersIDs,
                      walletMemberIndex,
                      []
                    )
                ).to.be.revertedWith("Invalid wallet main UTXO data")
              })
            })
          })

          context(
            "when the caller is not a member of the source wallet",
            () => {
              const walletMembersIDs = [1, 2, 3, 4, 5]
              const walletMemberIndex = 2

              before(async () => {
                await createSnapshot()

                // That's the default behavior, but we just make it explicit.
                walletRegistry.isWalletMember.returns(false)
              })

              after(async () => {
                walletRegistry.isWalletMember.reset()

                await restoreSnapshot()
              })

              it("should revert", async () => {
                await expect(
                  // The last parameter doesn't matter in this scenario.
                  bridge
                    .connect(thirdParty)
                    .submitMovingFundsCommitment(
                      ecdsaWalletTestData.pubKeyHash160,
                      NO_MAIN_UTXO,
                      walletMembersIDs,
                      walletMemberIndex,
                      []
                    )
                ).to.be.revertedWith(
                  "Caller is not a member of the source wallet"
                )
              })
            }
          )
        })

        context("when the commitment was already submitted", () => {
          before(async () => {
            await createSnapshot()

            await bridge.setWallet(ecdsaWalletTestData.pubKeyHash160, {
              ...walletDraft,
              state: walletState.MovingFunds,
              // Set a non-zero commitment to make this scenario work.
              movingFundsTargetWalletsCommitmentHash:
                "0x959e95e0bd83d34878f77ead61cb4e955bf5e3bdc9e16cdfbd51c4c20ab7e6b4",
            })
          })

          after(async () => {
            await restoreSnapshot()
          })

          it("should revert", async () => {
            await expect(
              // Parameters others than the first doesn't matter in this scenario.
              bridge.submitMovingFundsCommitment(
                ecdsaWalletTestData.pubKeyHash160,
                NO_MAIN_UTXO,
                [],
                0,
                []
              )
            ).to.be.revertedWith("Target wallets commitment already submitted")
          })
        })
      })

      context("when source wallet has pending redemptions", () => {
        before(async () => {
          await createSnapshot()

          await bridge.setWallet(ecdsaWalletTestData.pubKeyHash160, {
            ...walletDraft,
            state: walletState.MovingFunds,
            // Set non-zero pending redemptions value to make this scenario work.
            pendingRedemptionsValue: 10000,
          })
        })

        after(async () => {
          await restoreSnapshot()
        })

        it("should revert", async () => {
          await expect(
            // Parameters others than the first doesn't matter in this scenario.
            bridge.submitMovingFundsCommitment(
              ecdsaWalletTestData.pubKeyHash160,
              NO_MAIN_UTXO,
              [],
              0,
              []
            )
          ).to.be.revertedWith(
            "Source wallet must handle all pending redemptions first"
          )
        })
      })
    })

    context("when source wallet is not in the MovingFunds state", () => {
      const testData: {
        testName: string
        state: number
      }[] = [
        {
          testName: "when the source wallet is in the Unknown state",
          state: walletState.Unknown,
        },
        {
          testName: "when the source wallet is in the Live state",
          state: walletState.Live,
        },
        {
          testName: "when the source wallet is in the Closing state",
          state: walletState.Closing,
        },
        {
          testName: "when the source wallet is in the Closed state",
          state: walletState.Closed,
        },
        {
          testName: "when the source wallet is in the Terminated state",
          state: walletState.Terminated,
        },
      ]

      testData.forEach((test) => {
        context(test.testName, () => {
          before(async () => {
            await createSnapshot()

            await bridge.setWallet(ecdsaWalletTestData.pubKeyHash160, {
              ...walletDraft,
              state: test.state,
            })
          })

          after(async () => {
            await restoreSnapshot()
          })

          it("should revert", async () => {
            await expect(
              // Parameters other than the first doesn't matter in this scenario.
              bridge.submitMovingFundsCommitment(
                ecdsaWalletTestData.pubKeyHash160,
                NO_MAIN_UTXO,
                [],
                0,
                []
              )
            ).to.be.revertedWith("Source wallet must be in MovingFunds state")
          })
        })
      })
    })
  })

  describe("submitMovingFundsProof", () => {
    context("when transaction proof is valid", () => {
      context("when there is a main UTXO for the given wallet", () => {
        context("when main UTXO data are valid", () => {
          context("when there is only one input", () => {
            context(
              "when the single input points to the wallet's main UTXO",
              () => {
                context(
                  "when the output vector references only 20-byte hashes",
                  () => {
                    context(
                      "when the output vector has only P2PKH and P2WPKH outputs",
                      () => {
                        context(
                          "when transaction amount is distributed evenly",
                          () => {
                            context(
                              "when transaction fee is not too high",
                              () => {
                                context(
                                  "when source wallet is in the MovingFunds state",
                                  () => {
                                    context(
                                      "when target wallets commitment is submitted",
                                      () => {
                                        context(
                                          "when actual target wallets correspond to the commitment",
                                          () => {
                                            const testData: {
                                              testName: string
                                              data: MovingFundsTestData
                                            }[] = [
                                              {
                                                testName:
                                                  "when there is a single target wallet",
                                                data: SingleTargetWallet,
                                              },
                                              {
                                                testName:
                                                  "when there are multiple target wallets and the amount is indivisible",
                                                data: MultipleTargetWalletsAndIndivisibleAmount,
                                              },
                                              {
                                                testName:
                                                  "when there are multiple target wallets and the amount is divisible",
                                                data: MultipleTargetWalletsAndDivisibleAmount,
                                              },
                                            ]

                                            testData.forEach((test) => {
                                              context(test.testName, () => {
                                                let tx: ContractTransaction

                                                before(async () => {
                                                  await createSnapshot()

                                                  tx =
                                                    await runMovingFundsScenario(
                                                      test.data
                                                    )
                                                })

                                                after(async () => {
                                                  await restoreSnapshot()
                                                })

                                                it("should mark the main UTXO as correctly spent", async () => {
                                                  const key =
                                                    ethers.utils.solidityKeccak256(
                                                      ["bytes32", "uint32"],
                                                      [
                                                        test.data.mainUtxo
                                                          .txHash,
                                                        test.data.mainUtxo
                                                          .txOutputIndex,
                                                      ]
                                                    )

                                                  // eslint-disable-next-line @typescript-eslint/no-unused-expressions
                                                  expect(
                                                    await bridge.spentMainUTXOs(
                                                      key
                                                    )
                                                  ).to.be.true
                                                })

                                                it("should unset the main UTXO for the source wallet", async () => {
                                                  expect(
                                                    (
                                                      await bridge.wallets(
                                                        test.data.wallet
                                                          .pubKeyHash
                                                      )
                                                    ).mainUtxoHash
                                                  ).to.be.equal(
                                                    ethers.constants.HashZero
                                                  )
                                                })

                                                it("should put the source wallet in the Closing state", async () => {
                                                  expect(
                                                    (
                                                      await bridge.wallets(
                                                        test.data.wallet
                                                          .pubKeyHash
                                                      )
                                                    ).state
                                                  ).to.be.equal(
                                                    walletState.Closing
                                                  )
                                                })

                                                it("should set the closing started timestamp", async () => {
                                                  expect(
                                                    (
                                                      await bridge.wallets(
                                                        test.data.wallet
                                                          .pubKeyHash
                                                      )
                                                    ).closingStartedAt
                                                  ).to.be.equal(
                                                    await lastBlockTime()
                                                  )
                                                })

                                                it("should emit the WalletClosing event", async () => {
                                                  await expect(tx)
                                                    .to.emit(
                                                      bridge,
                                                      "WalletClosing"
                                                    )
                                                    .withArgs(
                                                      test.data.wallet
                                                        .ecdsaWalletID,
                                                      test.data.wallet
                                                        .pubKeyHash
                                                    )
                                                })

                                                it("should emit the MovingFundsCompleted event", async () => {
                                                  await expect(tx)
                                                    .to.emit(
                                                      bridge,
                                                      "MovingFundsCompleted"
                                                    )
                                                    .withArgs(
                                                      test.data.wallet
                                                        .pubKeyHash,
                                                      test.data.movingFundsTx
                                                        .hash
                                                    )
                                                })
                                              })
                                            })
                                          }
                                        )

                                        context(
                                          "when actual target wallets does not correspond to the commitment",
                                          () => {
                                            // The below test data send funds to
                                            // three wallets with the following
                                            // 20-byte PKHs (in this order):
                                            // - 0x2cd680318747b720d67bf4246eb7403b476adb34
                                            // - 0x8900de8fc6e4cd1db4c7ab0759d28503b4cb0ab1
                                            // - 0xaf7a841e055fc19bf31acf4cbed5ef548a2cc453
                                            // If the commitment is not exactly
                                            // this list, the moving funds proof
                                            // will revert.
                                            const data: MovingFundsTestData =
                                              MultipleTargetWalletsAndIndivisibleAmount

                                            const testData: {
                                              testName: string
                                              modifyData: (
                                                data: MovingFundsTestData
                                              ) => MovingFundsTestData
                                            }[] = [
                                              {
                                                testName:
                                                  "when funds were sent to more wallets than submitted in the commitment",
                                                modifyData: (
                                                  dataCopy: MovingFundsTestData
                                                ) =>
                                                  // Simulate that the commitment
                                                  // contains only the two first
                                                  // wallets used in the transaction.
                                                  ({
                                                    ...dataCopy,
                                                    targetWalletsCommitment: [
                                                      dataCopy
                                                        .targetWalletsCommitment[0],
                                                      dataCopy
                                                        .targetWalletsCommitment[1],
                                                    ],
                                                  }),
                                              },
                                              {
                                                testName:
                                                  "when funds were sent to less wallets than submitted in the commitment",
                                                modifyData: (
                                                  dataCopy: MovingFundsTestData
                                                ) =>
                                                  // Simulate that the commitment
                                                  // contains an additional wallet apart
                                                  // from all wallets used in the transaction.
                                                  ({
                                                    ...dataCopy,
                                                    targetWalletsCommitment: [
                                                      dataCopy
                                                        .targetWalletsCommitment[0],
                                                      dataCopy
                                                        .targetWalletsCommitment[1],
                                                      dataCopy
                                                        .targetWalletsCommitment[2],
                                                      "0xe04f5dbeafea147699fce4e0e12027aa0bc12e78",
                                                    ],
                                                  }),
                                              },
                                              {
                                                testName:
                                                  "when funds were sent to completely different wallets than submitted in the commitment",
                                                modifyData: (
                                                  dataCopy: MovingFundsTestData
                                                ) =>
                                                  // Simulate that the commitment
                                                  // contains three different wallets
                                                  // than the wallets used in the
                                                  // transaction.
                                                  ({
                                                    ...dataCopy,
                                                    targetWalletsCommitment: [
                                                      "0x1e445df2d9136831193d90c5e2c6b7ea8a0882fb",
                                                      "0x9d134f065a6566bcc2f99fffe21856e129638526",
                                                      "0x4f524b05f817bd8f3be613ff5bc5ef87f0b68b46",
                                                    ],
                                                  }),
                                              },
                                              {
                                                testName:
                                                  "when funds were sent to the wallets submitted in the commitment but with a wrong order",
                                                modifyData: (
                                                  dataCopy: MovingFundsTestData
                                                ) =>
                                                  // Simulate that the commitment
                                                  // contains three different wallets
                                                  // than the wallets used in the
                                                  // transaction.
                                                  ({
                                                    ...dataCopy,
                                                    targetWalletsCommitment: [
                                                      dataCopy
                                                        .targetWalletsCommitment[2],
                                                      dataCopy
                                                        .targetWalletsCommitment[1],
                                                      dataCopy
                                                        .targetWalletsCommitment[0],
                                                    ],
                                                  }),
                                              },
                                            ]

                                            testData.forEach((test) => {
                                              context(test.testName, () => {
                                                let tx: Promise<ContractTransaction>

                                                before(async () => {
                                                  await createSnapshot()

                                                  // Pass a copy of the original data.
                                                  const modifiedData =
                                                    test.modifyData(
                                                      JSON.parse(
                                                        JSON.stringify(data)
                                                      )
                                                    )

                                                  tx =
                                                    runMovingFundsScenario(
                                                      modifiedData
                                                    )
                                                })

                                                after(async () => {
                                                  await restoreSnapshot()
                                                })

                                                it("should revert", async () => {
                                                  await expect(
                                                    tx
                                                  ).to.be.revertedWith(
                                                    "Target wallets don't correspond to the commitment"
                                                  )
                                                })
                                              })
                                            })
                                          }
                                        )
                                      }
                                    )

                                    context(
                                      "when target wallets commitment is not submitted",
                                      () => {
                                        const data: MovingFundsTestData =
                                          JSON.parse(
                                            JSON.stringify(SingleTargetWallet)
                                          )

                                        let tx: Promise<ContractTransaction>

                                        before(async () => {
                                          await createSnapshot()

                                          tx = runMovingFundsScenario({
                                            ...data,
                                            targetWalletsCommitment: [],
                                          })
                                        })

                                        after(async () => {
                                          await restoreSnapshot()
                                        })

                                        it("should revert", async () => {
                                          await expect(tx).to.be.revertedWith(
                                            "Target wallets commitment not submitted yet"
                                          )
                                        })
                                      }
                                    )
                                  }
                                )

                                context(
                                  "when source wallet is not in the MovingFunds state",
                                  () => {
                                    const testData: {
                                      testName: string
                                      state: number
                                    }[] = [
                                      {
                                        testName:
                                          "when wallet state is Unknown",
                                        state: walletState.Unknown,
                                      },
                                      {
                                        testName: "when wallet state is Live",
                                        state: walletState.Live,
                                      },
                                      {
                                        testName:
                                          "when wallet state is Closing",
                                        state: walletState.Closing,
                                      },
                                      {
                                        testName: "when wallet state is Closed",
                                        state: walletState.Closed,
                                      },
                                      {
                                        testName:
                                          "when wallet state is Terminated",
                                        state: walletState.Terminated,
                                      },
                                    ]

                                    testData.forEach((test) => {
                                      context(test.testName, () => {
                                        const data: MovingFundsTestData =
                                          JSON.parse(
                                            JSON.stringify(SingleTargetWallet)
                                          )

                                        let tx: Promise<ContractTransaction>

                                        before(async () => {
                                          await createSnapshot()

                                          data.wallet.state = test.state

                                          tx = runMovingFundsScenario(data)
                                        })

                                        after(async () => {
                                          await restoreSnapshot()
                                        })

                                        it("should revert", async () => {
                                          await expect(tx).to.be.revertedWith(
                                            "ECDSA wallet must be in MovingFunds state"
                                          )
                                        })
                                      })
                                    })
                                  }
                                )
                              }
                            )

                            context("when transaction fee is too high", () => {
                              const data: MovingFundsTestData =
                                SingleTargetWallet

                              let tx: Promise<ContractTransaction>

                              before(async () => {
                                await createSnapshot()

                                const beforeProofActions = async () => {
                                  // The transaction used by this scenario's
                                  // test data has a fee of 9000 satoshis. Lowering
                                  // the max fee in the Bridge by one should
                                  // cause the expected failure.
                                  await bridge.setMovingFundsTxMaxTotalFee(8999)
                                }

                                tx = runMovingFundsScenario(
                                  data,
                                  beforeProofActions
                                )
                              })

                              after(async () => {
                                await restoreSnapshot()
                              })

                              it("should revert", async () => {
                                await expect(tx).to.be.revertedWith(
                                  "Transaction fee is too high"
                                )
                              })
                            })
                          }
                        )

                        context(
                          "when transaction amount is not distributed evenly",
                          () => {
                            const data: MovingFundsTestData =
                              MultipleTargetWalletsButAmountDistributedUnevenly

                            let tx: Promise<ContractTransaction>

                            before(async () => {
                              await createSnapshot()

                              tx = runMovingFundsScenario(data)
                            })

                            after(async () => {
                              await restoreSnapshot()
                            })

                            it("should revert", async () => {
                              await expect(tx).to.be.revertedWith(
                                "Transaction amount is not distributed evenly"
                              )
                            })
                          }
                        )
                      }
                    )

                    context(
                      "when the output vector contains P2SH output",
                      () => {
                        // The only possible case is P2SH which contains the
                        // 20-byte payload, just like P2PKH and P2WPKH.
                        // No need to check P2WSH as it uses a 32-byte payload
                        // so it would fail earlier, at the payload length
                        // assertion.
                        const data: MovingFundsTestData =
                          SingleTargetWalletButP2SH

                        let tx: Promise<ContractTransaction>

                        before(async () => {
                          await createSnapshot()

                          tx = runMovingFundsScenario(data)
                        })

                        after(async () => {
                          await restoreSnapshot()
                        })

                        it("should revert", async () => {
                          await expect(tx).to.be.revertedWith(
                            "Output must be P2PKH or P2WPKH"
                          )
                        })
                      }
                    )
                  }
                )

                context(
                  "when the output vector does not only reference 20-byte hashes",
                  () => {
                    // Use a provably unspendable output whose payload length
                    // is zero so it should cause a failure upon the assertion
                    // that makes sure the output payload is 20-byte.
                    const data: MovingFundsTestData = SingleProvablyUnspendable

                    let tx: Promise<ContractTransaction>

                    before(async () => {
                      await createSnapshot()

                      tx = runMovingFundsScenario(data)
                    })

                    after(async () => {
                      await restoreSnapshot()
                    })

                    it("should revert", async () => {
                      await expect(tx).to.be.revertedWith(
                        "Target wallet public key hash must have 20 bytes"
                      )
                    })
                  }
                )
              }
            )

            context(
              "when the single input doesn't point to the wallet's main UTXO",
              () => {
                const data: MovingFundsTestData = JSON.parse(
                  JSON.stringify(SingleTargetWallet)
                )

                let tx: Promise<ContractTransaction>

                before(async () => {
                  await createSnapshot()

                  // Corrupt the wallet's main UTXO that is injected to
                  // the Bridge state by the test runner in order to make it
                  // different than the input used by the actual Bitcoin
                  // transaction thus make the tested scenario happen. The
                  // proper value of `txOutputIndex` is `1` so any other value
                  // will do the trick.
                  data.mainUtxo.txOutputIndex = 0

                  tx = runMovingFundsScenario(data)
                })

                after(async () => {
                  await restoreSnapshot()
                })

                it("should revert", async () => {
                  await expect(tx).to.be.revertedWith(
                    "Outbound transaction input must point to the wallet's main UTXO"
                  )
                })
              }
            )
          })

          context("when input count is other than one", () => {
            const data: MovingFundsTestData = MultipleInputs

            let tx: Promise<ContractTransaction>

            before(async () => {
              await createSnapshot()

              tx = runMovingFundsScenario(data)
            })

            after(async () => {
              await restoreSnapshot()
            })

            it("should revert", async () => {
              await expect(tx).to.be.revertedWith(
                "Outbound transaction must have a single input"
              )
            })
          })
        })

        context("when main UTXO data are invalid", () => {
          const data: MovingFundsTestData = SingleTargetWallet

          before(async () => {
            await createSnapshot()

            // Required for a successful SPV proof.
            relay.getPrevEpochDifficulty.returns(data.chainDifficulty)
            relay.getCurrentEpochDifficulty.returns(data.chainDifficulty)

            // Wallet main UTXO must be set on the Bridge side to make
            // that scenario happen.
            await bridge.setWalletMainUtxo(
              data.wallet.pubKeyHash,
              data.mainUtxo
            )
          })

          after(async () => {
            relay.getPrevEpochDifficulty.reset()
            relay.getCurrentEpochDifficulty.reset()

            await restoreSnapshot()
          })

          it("should revert", async () => {
            // Corrupt the main UTXO parameter passed during
            // `submitMovingFundsProof` call. The proper value of
            // `txOutputIndex` for this test data set is `1` so any other
            // value will make this test scenario happen.
            const corruptedMainUtxo = {
              ...data.mainUtxo,
              txOutputIndex: 0,
            }

            await expect(
              bridge.submitMovingFundsProof(
                data.movingFundsTx,
                data.movingFundsProof,
                corruptedMainUtxo,
                data.wallet.pubKeyHash
              )
            ).to.be.revertedWith("Invalid main UTXO data")
          })
        })
      })

      context("when there is no main UTXO for the given wallet", () => {
        const data: MovingFundsTestData = SingleTargetWallet

        before(async () => {
          await createSnapshot()

          // Required for a successful SPV proof.
          relay.getPrevEpochDifficulty.returns(data.chainDifficulty)
          relay.getCurrentEpochDifficulty.returns(data.chainDifficulty)
        })

        after(async () => {
          relay.getPrevEpochDifficulty.reset()
          relay.getCurrentEpochDifficulty.reset()

          await restoreSnapshot()
        })

        it("should revert", async () => {
          // There was no preparations before `submitMovingFundsProof` call
          // so no main UTXO is set for the given wallet.
          await expect(
            bridge.submitMovingFundsProof(
              data.movingFundsTx,
              data.movingFundsProof,
              data.mainUtxo,
              data.wallet.pubKeyHash
            )
          ).to.be.revertedWith("No main UTXO for given wallet")
        })
      })
    })

    context("when transaction proof is not valid", () => {
      context("when input vector is not valid", () => {
        const data: MovingFundsTestData = JSON.parse(
          JSON.stringify(SingleTargetWallet)
        )

        before(async () => {
          await createSnapshot()
        })

        after(async () => {
          await restoreSnapshot()
        })

        it("should revert", async () => {
          // Corrupt the input vector by setting a compactSize uint claiming
          // there is no inputs at all.
          data.movingFundsTx.inputVector =
            "0x00b69a2869840aa6fdfd143136ff4514ca46ea2d876855040892ad74ab" +
            "8c5274220100000000ffffffff"

          await expect(runMovingFundsScenario(data)).to.be.revertedWith(
            "Invalid input vector provided"
          )
        })
      })

      context("when output vector is not valid", () => {
        const data: MovingFundsTestData = JSON.parse(
          JSON.stringify(SingleTargetWallet)
        )

        before(async () => {
          await createSnapshot()
        })

        after(async () => {
          await restoreSnapshot()
        })

        it("should revert", async () => {
          // Corrupt the output vector by setting a compactSize uint claiming
          // there is no outputs at all.
          data.movingFundsTx.outputVector =
            "0x005cf511000000000017a91486884e6be1525dab5ae0b451bd2c72cee6" +
            "7dcf4187"

          await expect(runMovingFundsScenario(data)).to.be.revertedWith(
            "Invalid output vector provided"
          )
        })
      })

      context("when merkle proof is not valid", () => {
        const data: MovingFundsTestData = JSON.parse(
          JSON.stringify(SingleTargetWallet)
        )

        before(async () => {
          await createSnapshot()
        })

        after(async () => {
          await restoreSnapshot()
        })

        it("should revert", async () => {
          // Corrupt the merkle proof by changing tx index in block to an
          // invalid one. The proper one is 33 so any other will do the trick.
          data.movingFundsProof.txIndexInBlock = 30

          await expect(runMovingFundsScenario(data)).to.be.revertedWith(
            "Tx merkle proof is not valid for provided header and tx hash"
          )
        })
      })

      context("when proof difficulty is not current nor previous", () => {
        const data: MovingFundsTestData = JSON.parse(
          JSON.stringify(SingleTargetWallet)
        )

        before(async () => {
          await createSnapshot()
        })

        after(async () => {
          await restoreSnapshot()
        })

        it("should revert", async () => {
          // To pass the proof validation, the difficulty returned by the relay
          // must be 1 for test data used in this scenario. Setting
          // a different value will cause difficulty comparison failure.
          data.chainDifficulty = 2

          await expect(runMovingFundsScenario(data)).to.be.revertedWith(
            "Not at current or previous difficulty"
          )
        })
      })

      context("when headers chain length is not valid", () => {
        const data: MovingFundsTestData = JSON.parse(
          JSON.stringify(SingleTargetWallet)
        )

        before(async () => {
          await createSnapshot()
        })

        after(async () => {
          await restoreSnapshot()
        })

        it("should revert", async () => {
          // Corrupt the bitcoin headers length in the moving funds proof. The
          // proper value is length divisible by 80 so any length violating
          // this rule will cause failure. In this case, we just remove the
          // last byte from proper headers chain.
          const properHeaders = data.movingFundsProof.bitcoinHeaders.toString()
          data.movingFundsProof.bitcoinHeaders = properHeaders.substring(
            0,
            properHeaders.length - 2
          )

          await expect(runMovingFundsScenario(data)).to.be.revertedWith(
            "Invalid length of the headers chain"
          )
        })
      })

      context("when headers chain is not valid", () => {
        const data: MovingFundsTestData = JSON.parse(
          JSON.stringify(SingleTargetWallet)
        )

        before(async () => {
          await createSnapshot()
        })

        after(async () => {
          await restoreSnapshot()
        })

        it("should revert", async () => {
          // Bitcoin headers must form a chain to pass the proof validation.
          // That means the `previous block hash` encoded in the given block
          // header must match the actual previous header's hash. To test
          // that scenario, we corrupt the `previous block hash` of the
          // second header. Each header is 80 bytes length. First 4 bytes
          // of each header is `version` and 32 subsequent bytes is
          // `previous block hash`. Changing byte 85 of the whole chain will
          // do the work.
          const properHeaders = data.movingFundsProof.bitcoinHeaders.toString()
          data.movingFundsProof.bitcoinHeaders = `${properHeaders.substring(
            0,
            170
          )}ff${properHeaders.substring(172)}`

          await expect(runMovingFundsScenario(data)).to.be.revertedWith(
            "Invalid headers chain"
          )
        })
      })

      context("when the work in the header is insufficient", () => {
        const data: MovingFundsTestData = JSON.parse(
          JSON.stringify(SingleTargetWallet)
        )

        before(async () => {
          await createSnapshot()
        })

        after(async () => {
          await restoreSnapshot()
        })

        it("should revert", async () => {
          // Each header encodes a `difficulty target` field in bytes 72-76.
          // The given header's hash (interpreted as uint) must be bigger than
          // the `difficulty target`. To test this scenario, we change the
          // last byte of the last header in such a way their hash becomes
          // lower than their `difficulty target`.
          const properHeaders = data.movingFundsProof.bitcoinHeaders.toString()
          data.movingFundsProof.bitcoinHeaders = `${properHeaders.substring(
            0,
            properHeaders.length - 2
          )}ff`

          await expect(runMovingFundsScenario(data)).to.be.revertedWith(
            "Insufficient work in a header"
          )
        })
      })

      context(
        "when accumulated difficulty in headers chain is insufficient",
        () => {
          let otherBridge: Bridge
          const data: MovingFundsTestData = JSON.parse(
            JSON.stringify(SingleTargetWallet)
          )

          before(async () => {
            await createSnapshot()

            // Necessary to pass the first part of proof validation.
            relay.getCurrentEpochDifficulty.returns(data.chainDifficulty)
            relay.getPrevEpochDifficulty.returns(data.chainDifficulty)

            // Deploy another bridge which has higher `txProofDifficultyFactor`
            // than the original bridge. That means it will need 12 confirmations
            // to deem transaction proof validity. This scenario uses test
            // data which has only 6 confirmations. That should force the
            // failure we expect within this scenario.
            otherBridge = await Bridge.deploy(
              bank.address,
              relay.address,
              treasury.address,
              walletRegistry.address,
              12
            )
            await otherBridge.deployed()
          })

          after(async () => {
            relay.getCurrentEpochDifficulty.reset()
            relay.getPrevEpochDifficulty.reset()

            await restoreSnapshot()
          })

          it("should revert", async () => {
            await expect(
              otherBridge.submitMovingFundsProof(
                data.movingFundsTx,
                data.movingFundsProof,
                data.mainUtxo,
                data.wallet.pubKeyHash
              )
            ).to.be.revertedWith(
              "Insufficient accumulated difficulty in header chain"
            )
          })
        }
      )
    })
  })

  describe("notifyMovingFundsTimeout", () => {
    const walletDraft = {
      ecdsaWalletID: ecdsaWalletTestData.walletID,
      mainUtxoHash: ethers.constants.HashZero,
      pendingRedemptionsValue: 0,
      createdAt: 0,
      movingFundsRequestedAt: 0,
      closingStartedAt: 0,
      state: walletState.Unknown,
      movingFundsTargetWalletsCommitmentHash: ethers.constants.HashZero,
    }

    context("when source wallet is in the MovingFunds state", () => {
      before(async () => {
        await createSnapshot()

        await bridge.setWallet(ecdsaWalletTestData.pubKeyHash160, {
          ...walletDraft,
          state: walletState.Live,
        })

        // Wallet must have funds to be not closed immediately by
        // the following `__ecdsaWalletHeartbeatFailedCallback` call.
        await bridge.setWalletMainUtxo(ecdsaWalletTestData.pubKeyHash160, {
          txHash: ethers.constants.HashZero,
          txOutputIndex: 0,
          txOutputValue: to1ePrecision(10, 8),
        })

        // Switches the wallet to moving funds.
        await bridge
          .connect(walletRegistry.wallet)
          .__ecdsaWalletHeartbeatFailedCallback(
            ecdsaWalletTestData.walletID,
            ecdsaWalletTestData.publicKeyX,
            ecdsaWalletTestData.publicKeyY
          )
      })

      after(async () => {
        await restoreSnapshot()
      })

      context("when the moving funds process has timed out", () => {
        let tx: ContractTransaction

        before(async () => {
          await createSnapshot()

          await increaseTime(
            (
              await bridge.movingFundsParameters()
            ).movingFundsTimeout
          )

          tx = await bridge.notifyMovingFundsTimeout(
            ecdsaWalletTestData.pubKeyHash160
          )
        })

        after(async () => {
          walletRegistry.closeWallet.reset()

          await restoreSnapshot()
        })

        it("should switch the wallet to Terminated state", async () => {
          expect(
            (await bridge.wallets(ecdsaWalletTestData.pubKeyHash160)).state
          ).to.be.equal(walletState.Terminated)
        })

        it("should emit WalletTerminated event", async () => {
          await expect(tx)
            .to.emit(bridge, "WalletTerminated")
            .withArgs(
              ecdsaWalletTestData.walletID,
              ecdsaWalletTestData.pubKeyHash160
            )
        })

        it("should call ECDSA Wallet Registry's closeWallet function", async () => {
          // eslint-disable-next-line @typescript-eslint/no-unused-expressions
          expect(walletRegistry.closeWallet).to.have.been.calledOnceWith(
            ecdsaWalletTestData.walletID
          )
        })

        it("should emit MovingFundsTimedOut event", async () => {
          await expect(tx)
            .to.emit(bridge, "MovingFundsTimedOut")
            .withArgs(ecdsaWalletTestData.pubKeyHash160)
        })

        it("should slash wallet operators", async () => {
          // TODO: Implementation once slashing is integrated.
        })

        it("should reward the notifier", async () => {
          // TODO: Implementation once slashing is integrated.
        })
      })

      context("when the moving funds process has not timed out", () => {
        before(async () => {
          await createSnapshot()

          await increaseTime(
            (await bridge.movingFundsParameters()).movingFundsTimeout - 1
          )
        })

        after(async () => {
          await restoreSnapshot()
        })

        it("should revert", async () => {
          await expect(
            bridge.notifyMovingFundsTimeout(ecdsaWalletTestData.pubKeyHash160)
          ).to.be.revertedWith("Moving funds has not timed out yet")
        })
      })
    })

    context("when source wallet is not in the MovingFunds state", () => {
      const testData: {
        testName: string
        state: number
      }[] = [
        {
          testName: "when the source wallet is in the Unknown state",
          state: walletState.Unknown,
        },
        {
          testName: "when the source wallet is in the Live state",
          state: walletState.Live,
        },
        {
          testName: "when the source wallet is in the Closing state",
          state: walletState.Closing,
        },
        {
          testName: "when the source wallet is in the Closed state",
          state: walletState.Closed,
        },
        {
          testName: "when the source wallet is in the Terminated state",
          state: walletState.Terminated,
        },
      ]

      testData.forEach((test) => {
        context(test.testName, () => {
          before(async () => {
            await createSnapshot()

            await bridge.setWallet(ecdsaWalletTestData.pubKeyHash160, {
              ...walletDraft,
              state: test.state,
            })
          })

          after(async () => {
            await restoreSnapshot()
          })

          it("should revert", async () => {
            await expect(
              bridge.notifyMovingFundsTimeout(ecdsaWalletTestData.pubKeyHash160)
            ).to.be.revertedWith("ECDSA wallet must be in MovingFunds state")
          })
        })
      })
    })
  })

  async function runMovingFundsScenario(
    data: MovingFundsTestData,
    beforeProofActions?: () => Promise<void>
  ): Promise<ContractTransaction> {
    relay.getCurrentEpochDifficulty.returns(data.chainDifficulty)
    relay.getPrevEpochDifficulty.returns(data.chainDifficulty)

    // Simulate the wallet is a registered one.
    await bridge.setWallet(data.wallet.pubKeyHash, {
      ecdsaWalletID: data.wallet.ecdsaWalletID,
      mainUtxoHash: ethers.constants.HashZero,
      pendingRedemptionsValue: 0,
      createdAt: await lastBlockTime(),
      movingFundsRequestedAt: await lastBlockTime(),
      closingStartedAt: 0,
      state: data.wallet.state,
      movingFundsTargetWalletsCommitmentHash:
        data.targetWalletsCommitment.length > 0
          ? ethers.utils.solidityKeccak256(
              ["bytes20[]"],
              [data.targetWalletsCommitment]
            )
          : ethers.constants.HashZero,
    })
    // Simulate the prepared main UTXO belongs to the wallet.
    await bridge.setWalletMainUtxo(data.wallet.pubKeyHash, data.mainUtxo)

    if (beforeProofActions) {
      await beforeProofActions()
    }

    const tx = await bridge.submitMovingFundsProof(
      data.movingFundsTx,
      data.movingFundsProof,
      data.mainUtxo,
      data.wallet.pubKeyHash
    )

    relay.getCurrentEpochDifficulty.reset()
    relay.getPrevEpochDifficulty.reset()

    return tx
  }
})<|MERGE_RESOLUTION|>--- conflicted
+++ resolved
@@ -49,89 +49,8 @@
 
   before(async () => {
     // eslint-disable-next-line @typescript-eslint/no-extra-semi
-<<<<<<< HEAD
-    ;({
-      governance,
-      thirdParty,
-      treasury,
-      bank,
-      relay,
-      walletRegistry,
-      Bridge,
-      bridge,
-    } = await waffle.loadFixture(fixture))
-  })
-
-  describe("updateMovingFundsParameters", () => {
-    context("when caller is the contract guvnor", () => {
-      context("when all new parameter values are correct", () => {
-        const newMovingFundsTxMaxTotalFee =
-          constants.movingFundsTxMaxTotalFee / 2
-        const newMovingFundsTimeout = constants.movingFundsTimeout * 2
-
-        let tx: ContractTransaction
-
-        before(async () => {
-          await createSnapshot()
-
-          tx = await bridge
-            .connect(governance)
-            .updateMovingFundsParameters(
-              newMovingFundsTxMaxTotalFee,
-              newMovingFundsTimeout
-            )
-        })
-
-        after(async () => {
-          await restoreSnapshot()
-        })
-
-        it("should set correct values", async () => {
-          const params = await bridge.movingFundsParameters()
-
-          expect(params.movingFundsTxMaxTotalFee).to.be.equal(
-            newMovingFundsTxMaxTotalFee
-          )
-          expect(params.movingFundsTimeout).to.be.equal(newMovingFundsTimeout)
-        })
-
-        it("should emit MovingFundsParametersUpdated event", async () => {
-          await expect(tx)
-            .to.emit(bridge, "MovingFundsParametersUpdated")
-            .withArgs(newMovingFundsTxMaxTotalFee, newMovingFundsTimeout)
-        })
-      })
-
-      context("when new moving funds timeout is zero", () => {
-        it("should revert", async () => {
-          await expect(
-            bridge
-              .connect(governance)
-              .updateMovingFundsParameters(
-                constants.movingFundsTxMaxTotalFee,
-                0
-              )
-          ).to.be.revertedWith("Moving funds timeout must be greater than zero")
-        })
-      })
-    })
-
-    context("when caller is not the contract guvnor", () => {
-      it("should revert", async () => {
-        await expect(
-          bridge
-            .connect(thirdParty)
-            .updateMovingFundsParameters(
-              constants.movingFundsTxMaxTotalFee,
-              constants.movingFundsTimeout
-            )
-        ).to.be.revertedWith("Caller is not the governance")
-      })
-    })
-=======
     ;({ thirdParty, treasury, bank, relay, walletRegistry, Bridge, bridge } =
       await waffle.loadFixture(fixture))
->>>>>>> de39f256
   })
 
   describe("submitMovingFundsCommitment", () => {
