--- conflicted
+++ resolved
@@ -1,22 +1,15 @@
-<<<<<<< HEAD
+/* eslint-disable no-underscore-dangle */
 /* eslint-disable @typescript-eslint/no-unused-expressions */
 
 import { ethers, helpers, waffle } from "hardhat"
 import { SignerWithAddress } from "@nomiclabs/hardhat-ethers/signers"
-import { expect } from "chai"
+import chai, { expect } from "chai"
 import {
   BigNumber,
   BigNumberish,
   ContractTransaction,
   Transaction,
 } from "ethers"
-=======
-/* eslint-disable no-underscore-dangle */
-import { ethers, helpers, waffle } from "hardhat"
-import { SignerWithAddress } from "@nomiclabs/hardhat-ethers/signers"
-import chai, { expect } from "chai"
-import { BigNumber, BigNumberish, ContractTransaction } from "ethers"
->>>>>>> 3a3e6385
 import { BytesLike } from "@ethersproject/bytes"
 import { smock } from "@defi-wonderland/smock"
 import type { FakeContract } from "@defi-wonderland/smock"
@@ -27,15 +20,13 @@
   BitcoinTx__factory,
   Bridge,
   BridgeStub,
-<<<<<<< HEAD
   Frauds,
-=======
   BridgeStub__factory,
   Bridge__factory,
->>>>>>> 3a3e6385
   TestRelay,
   TestRelay__factory,
   IWalletRegistry,
+  Frauds__factory,
 } from "../../typechain"
 import {
   MultipleDepositsNoMainUtxo,
@@ -65,7 +56,6 @@
   MultiplePendingRequestedRedemptionsWithProvablyUnspendable,
   MultiplePendingRequestedRedemptionsWithMultipleInputs,
 } from "../data/redemption"
-<<<<<<< HEAD
 import {
   fraudWalletPublicKey,
   fraudWalletPublicKeyHash,
@@ -74,13 +64,10 @@
   witnessSignSingleInputTx,
   witnessSignMultipleInputTx,
 } from "../data/fraud"
-import { BridgeStub__factory } from "../../typechain"
-=======
 import { ecdsaWalletTestData } from "../data/ecdsa"
 import { walletState } from "../fixtures"
 
 chai.use(smock.matchers)
->>>>>>> 3a3e6385
 
 const { createSnapshot, restoreSnapshot } = helpers.snapshot
 const { lastBlockTime, increaseTime } = helpers.time
@@ -103,22 +90,10 @@
   const relay: TestRelay = await TestRelay.deploy()
   await relay.deployed()
 
-<<<<<<< HEAD
-  const Frauds = await ethers.getContractFactory("Frauds")
+  const Frauds = await ethers.getContractFactory<Frauds__factory>("Frauds")
   const frauds: Frauds = await Frauds.deploy()
   await frauds.deployed()
 
-  const BitcoinTx = await ethers.getContractFactory("BitcoinTx")
-  const bitcoinTx = await BitcoinTx.deploy()
-  await bitcoinTx.deployed()
-
-  const Bridge = await ethers.getContractFactory("BridgeStub", {
-    libraries: {
-      Frauds: frauds.address,
-      BitcoinTx: bitcoinTx.address,
-    },
-  })
-=======
   const walletRegistry = await smock.fake<IWalletRegistry>("IWalletRegistry")
   // Fund the `walletRegistry` account so it's possible to mock sending requests
   // from it.
@@ -138,10 +113,10 @@
     {
       libraries: {
         BitcoinTx: bitcoinTx.address,
+        Frauds: frauds.address,
       },
     }
   )
->>>>>>> 3a3e6385
   const bridge: Bridge & BridgeStub = await Bridge.deploy(
     bank.address,
     relay.address,
@@ -5059,7 +5034,8 @@
                 await createSnapshot()
 
                 await bridge.setWallet(fraudWalletPublicKeyHash, {
-                  state: 1,
+                  ecdsaWalletID: ethers.constants.HashZero,
+                  state: walletState.Active,
                   pendingRedemptionsValue: 0,
                 })
 
@@ -5077,20 +5053,9 @@
                   )
               })
 
-<<<<<<< HEAD
               after(async () => {
                 await restoreSnapshot()
               })
-=======
-    // Simulate the wallet is an active one and is known in the system.
-    await bridge.setWallet(data.wallet.pubKeyHash, {
-      state: data.wallet.state,
-      pendingRedemptionsValue: data.wallet.pendingRedemptionsValue,
-      ecdsaWalletID: data.wallet.ecdsaWalletID,
-    })
-    // Simulate the prepared main UTXO belongs to the wallet.
-    await bridge.setMainUtxo(data.wallet.pubKeyHash, data.mainUtxo)
->>>>>>> 3a3e6385
 
               it("should transfer ether from the caller to the bridge", async () => {
                 await expect(tx).to.changeEtherBalance(
@@ -5146,8 +5111,9 @@
                 await createSnapshot()
 
                 await bridge.setWallet(fraudWalletPublicKeyHash, {
-                  state: 1,
+                  state: walletState.Active,
                   pendingRedemptionsValue: 0,
+                  ecdsaWalletID: ethers.constants.HashZero,
                 })
 
                 await bridge
@@ -5199,8 +5165,9 @@
           before(async () => {
             await createSnapshot()
             await bridge.setWallet(incorrectWalletPublicKeyHash, {
-              state: 1,
+              state: walletState.Active,
               pendingRedemptionsValue: 0,
+              ecdsaWalletID: ethers.constants.HashZero,
             })
           })
 
@@ -5233,8 +5200,9 @@
           before(async () => {
             await createSnapshot()
             await bridge.setWallet(fraudWalletPublicKeyHash, {
-              state: 1,
+              state: walletState.Active,
               pendingRedemptionsValue: 0,
+              ecdsaWalletID: ethers.constants.HashZero,
             })
           })
 
@@ -5266,8 +5234,9 @@
           before(async () => {
             await createSnapshot()
             await bridge.setWallet(fraudWalletPublicKeyHash, {
-              state: 1,
+              state: walletState.Active,
               pendingRedemptionsValue: 0,
+              ecdsaWalletID: ethers.constants.HashZero,
             })
           })
 
@@ -5301,8 +5270,9 @@
           before(async () => {
             await createSnapshot()
             await bridge.setWallet(fraudWalletPublicKeyHash, {
-              state: 1,
+              state: walletState.Active,
               pendingRedemptionsValue: 0,
+              ecdsaWalletID: ethers.constants.HashZero,
             })
           })
 
@@ -5333,8 +5303,9 @@
         before(async () => {
           await createSnapshot()
           await bridge.setWallet(fraudWalletPublicKeyHash, {
-            state: 1,
+            state: walletState.Active,
             pendingRedemptionsValue: 0,
+            ecdsaWalletID: ethers.constants.HashZero,
           })
         })
 
@@ -5365,8 +5336,9 @@
       before(async () => {
         await createSnapshot()
         await bridge.setWallet(fraudWalletPublicKeyHash, {
-          state: 2, // MovingFunds
+          state: walletState.MovingFunds,
           pendingRedemptionsValue: 0,
+          ecdsaWalletID: ethers.constants.HashZero,
         })
       })
 
@@ -5398,8 +5370,9 @@
         before(async () => {
           await createSnapshot()
           await bridge.setWallet(fraudWalletPublicKeyHash, {
-            state: 3, // Closed
+            state: walletState.Closed,
             pendingRedemptionsValue: 0,
+            ecdsaWalletID: ethers.constants.HashZero,
           })
         })
 
@@ -5445,8 +5418,9 @@
                     await createSnapshot()
 
                     await bridge.setWallet(fraudWalletPublicKeyHash, {
-                      state: 1,
+                      state: walletState.Active,
                       pendingRedemptionsValue: 0,
+                      ecdsaWalletID: ethers.constants.HashZero,
                     })
                     await bridge.setSweptDeposits(data.deposits)
                     await bridge.setSpentMainUtxos(data.spentMainUtxos)
@@ -5530,8 +5504,9 @@
                     await createSnapshot()
 
                     await bridge.setWallet(fraudWalletPublicKeyHash, {
-                      state: 1,
+                      state: walletState.Active,
                       pendingRedemptionsValue: 0,
+                      ecdsaWalletID: ethers.constants.HashZero,
                     })
 
                     await bridge
@@ -5583,8 +5558,9 @@
                     await createSnapshot()
 
                     await bridge.setWallet(fraudWalletPublicKeyHash, {
-                      state: 1,
+                      state: walletState.Active,
                       pendingRedemptionsValue: 0,
+                      ecdsaWalletID: ethers.constants.HashZero,
                     })
                     await bridge.setSweptDeposits(data.deposits)
                     await bridge.setSpentMainUtxos(data.spentMainUtxos)
@@ -5668,8 +5644,9 @@
                     await createSnapshot()
 
                     await bridge.setWallet(fraudWalletPublicKeyHash, {
-                      state: 1,
+                      state: walletState.Active,
                       pendingRedemptionsValue: 0,
+                      ecdsaWalletID: ethers.constants.HashZero,
                     })
 
                     await bridge
@@ -5723,8 +5700,9 @@
                     await createSnapshot()
 
                     await bridge.setWallet(fraudWalletPublicKeyHash, {
-                      state: 1,
+                      state: walletState.Active,
                       pendingRedemptionsValue: 0,
+                      ecdsaWalletID: ethers.constants.HashZero,
                     })
                     await bridge.setSweptDeposits(data.deposits)
                     await bridge.setSpentMainUtxos(data.spentMainUtxos)
@@ -5808,8 +5786,9 @@
                     await createSnapshot()
 
                     await bridge.setWallet(fraudWalletPublicKeyHash, {
-                      state: 1,
+                      state: walletState.Active,
                       pendingRedemptionsValue: 0,
+                      ecdsaWalletID: ethers.constants.HashZero,
                     })
 
                     await bridge
@@ -5861,8 +5840,9 @@
                     await createSnapshot()
 
                     await bridge.setWallet(fraudWalletPublicKeyHash, {
-                      state: 1,
+                      state: walletState.Active,
                       pendingRedemptionsValue: 0,
+                      ecdsaWalletID: ethers.constants.HashZero,
                     })
                     await bridge.setSweptDeposits(data.deposits)
                     await bridge.setSpentMainUtxos(data.spentMainUtxos)
@@ -5946,8 +5926,9 @@
                     await createSnapshot()
 
                     await bridge.setWallet(fraudWalletPublicKeyHash, {
-                      state: 1,
+                      state: walletState.Active,
                       pendingRedemptionsValue: 0,
+                      ecdsaWalletID: ethers.constants.HashZero,
                     })
 
                     await bridge
@@ -6002,8 +5983,9 @@
           await createSnapshot()
 
           await bridge.setWallet(fraudWalletPublicKeyHash, {
-            state: 1,
+            state: walletState.Active,
             pendingRedemptionsValue: 0,
+            ecdsaWalletID: ethers.constants.HashZero,
           })
           await bridge.setSweptDeposits(data.deposits)
           await bridge.setSpentMainUtxos(data.spentMainUtxos)
@@ -6060,8 +6042,9 @@
           await createSnapshot()
 
           await bridge.setWallet(fraudWalletPublicKeyHash, {
-            state: 1,
+            state: walletState.Active,
             pendingRedemptionsValue: 0,
+            ecdsaWalletID: ethers.constants.HashZero,
           })
           await bridge.setSweptDeposits(data.deposits)
           await bridge.setSpentMainUtxos(data.spentMainUtxos)
@@ -6153,8 +6136,9 @@
             await createSnapshot()
 
             await bridge.setWallet(fraudWalletPublicKeyHash, {
-              state: 1,
+              state: walletState.Active,
               pendingRedemptionsValue: 0,
+              ecdsaWalletID: ethers.constants.HashZero,
             })
             await bridge.setSweptDeposits(data.deposits)
             await bridge.setSpentMainUtxos(data.spentMainUtxos)
@@ -6232,8 +6216,9 @@
             await createSnapshot()
 
             await bridge.setWallet(fraudWalletPublicKeyHash, {
-              state: 1,
+              state: walletState.Active,
               pendingRedemptionsValue: 0,
+              ecdsaWalletID: ethers.constants.HashZero,
             })
             await bridge.setSweptDeposits(data.deposits)
             await bridge.setSpentMainUtxos(data.spentMainUtxos)
@@ -6283,8 +6268,9 @@
           await createSnapshot()
 
           await bridge.setWallet(fraudWalletPublicKeyHash, {
-            state: 1,
+            state: walletState.Active,
             pendingRedemptionsValue: 0,
+            ecdsaWalletID: ethers.constants.HashZero,
           })
           await bridge.setSweptDeposits(data.deposits)
           await bridge.setSpentMainUtxos(data.spentMainUtxos)
@@ -6338,8 +6324,9 @@
           await createSnapshot()
 
           await bridge.setWallet(fraudWalletPublicKeyHash, {
-            state: 1,
+            state: walletState.Active,
             pendingRedemptionsValue: 0,
+            ecdsaWalletID: ethers.constants.HashZero,
           })
           await bridge.setSweptDeposits(data.deposits)
           await bridge.setSpentMainUtxos(data.spentMainUtxos)
@@ -6449,6 +6436,7 @@
     await bridge.setWallet(data.wallet.pubKeyHash, {
       state: data.wallet.state,
       pendingRedemptionsValue: data.wallet.pendingRedemptionsValue,
+      ecdsaWalletID: data.wallet.ecdsaWalletID,
     })
     // Simulate the prepared main UTXO belongs to the wallet.
     await bridge.setMainUtxo(data.wallet.pubKeyHash, data.mainUtxo)
