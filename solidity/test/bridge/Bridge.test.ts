/* eslint-disable no-underscore-dangle */
/* eslint-disable @typescript-eslint/no-unused-expressions */

import { ethers, helpers, waffle } from "hardhat"
import { SignerWithAddress } from "@nomiclabs/hardhat-ethers/signers"
import chai, { expect } from "chai"
import { BigNumber, BigNumberish, ContractTransaction } from "ethers"
import { BytesLike } from "@ethersproject/bytes"
import { smock } from "@defi-wonderland/smock"
import type { FakeContract } from "@defi-wonderland/smock"
import type {
  Bank,
  BankStub,
  Bridge,
  BridgeStub,
  BridgeStub__factory,
  IWalletRegistry,
  IRelay,
} from "../../typechain"
import {
  MultipleDepositsNoMainUtxo,
  MultipleDepositsWithMainUtxo,
  NO_MAIN_UTXO,
  SingleP2SHDeposit,
  SingleP2WSHDeposit,
  SingleMainUtxo,
  SweepTestData,
} from "../data/sweep"
import {
  MultiplePendingRequestedRedemptions,
  MultiplePendingRequestedRedemptionsWithP2WPKHChange,
  RedemptionBalanceChange,
  RedemptionTestData,
  SingleP2PKHChange,
  SingleP2SHChange,
  SingleP2WPKHChange,
  SingleP2WPKHChangeZeroValue,
  SingleNonRequestedRedemption,
  SinglePendingRequestedRedemption,
  SingleProvablyUnspendable,
  MultiplePendingRequestedRedemptionsWithP2SHChange,
  MultiplePendingRequestedRedemptionsWithMultipleP2WPKHChanges,
  MultiplePendingRequestedRedemptionsWithP2WPKHChangeZeroValue,
  MultiplePendingRequestedRedemptionsWithNonRequestedRedemption,
  MultiplePendingRequestedRedemptionsWithProvablyUnspendable,
  MultiplePendingRequestedRedemptionsWithMultipleInputs,
} from "../data/redemption"
import { walletState } from "../fixtures"
import bridgeFixture from "../fixtures/bridge"

chai.use(smock.matchers)

const { createSnapshot, restoreSnapshot } = helpers.snapshot
const { lastBlockTime, increaseTime } = helpers.time
const { impersonateAccount } = helpers.account

const ZERO_ADDRESS = ethers.constants.AddressZero

describe("Bridge", () => {
  let governance: SignerWithAddress
  let thirdParty: SignerWithAddress
  let treasury: SignerWithAddress

  let bank: Bank & BankStub
  let relay: FakeContract<IRelay>
  let BridgeFactory: BridgeStub__factory
  let bridge: Bridge & BridgeStub
  let walletRegistry: FakeContract<IWalletRegistry>

  let redemptionTimeout: BigNumber
  let redemptionTimeoutSlashingAmount: BigNumber
  let redemptionTimeoutNotifierRewardMultiplier: BigNumber

  before(async () => {
    // eslint-disable-next-line @typescript-eslint/no-extra-semi
    ;({
      governance,
      thirdParty,
      treasury,
      bank,
      relay,
      walletRegistry,
      bridge,
<<<<<<< HEAD
    } = await waffle.loadFixture(fixture))
    ;({
      redemptionTimeout,
      redemptionTimeoutSlashingAmount,
      redemptionTimeoutNotifierRewardMultiplier,
    } = await bridge.redemptionParameters())
=======
      BridgeFactory,
    } = await waffle.loadFixture(bridgeFixture))

    // Set the deposit dust threshold to 0.0001 BTC, i.e. 100x smaller than
    // the initial value in the Bridge in order to save test Bitcoins.
    await bridge.setDepositDustThreshold(10000)
    // Set the redemption dust threshold to 0.001 BTC, i.e. 10x smaller than
    // the initial value in the Bridge in order to save test Bitcoins.
    await bridge.setRedemptionDustThreshold(100000)

    redemptionTimeout = (await bridge.redemptionParameters()).redemptionTimeout
>>>>>>> 2bbde1a9
  })

  describe("isVaultTrusted", () => {
    const vault = "0x2553E09f832c9f5C656808bb7A24793818877732"

    it("should not trust a vault by default", async () => {
      // eslint-disable-next-line @typescript-eslint/no-unused-expressions
      expect(await bridge.isVaultTrusted(vault)).to.be.false
    })
  })

  describe("setVaultStatus", () => {
    const vault = "0x2553E09f832c9f5C656808bb7A24793818877732"

    describe("when called not by the governance", () => {
      it("should revert", async () => {
        await expect(
          bridge.connect(thirdParty).setVaultStatus(vault, true)
        ).to.be.revertedWith("Caller is not the governance")
      })
    })

    describe("when called by the governance", () => {
      let tx: ContractTransaction

      describe("when setting vault status as trusted", () => {
        before(async () => {
          await createSnapshot()
          tx = await bridge.connect(governance).setVaultStatus(vault, true)
        })

        after(async () => {
          await restoreSnapshot()
        })

        it("should correctly update vault status", async () => {
          // eslint-disable-next-line @typescript-eslint/no-unused-expressions
          expect(await bridge.isVaultTrusted(vault)).to.be.true
        })

        it("should emit VaultStatusUpdated event", async () => {
          await expect(tx)
            .to.emit(bridge, "VaultStatusUpdated")
            .withArgs(vault, true)
        })
      })

      describe("when setting vault status as no longer trusted", () => {
        before(async () => {
          await createSnapshot()
          await bridge.connect(governance).setVaultStatus(vault, true)
          tx = await bridge.connect(governance).setVaultStatus(vault, false)
        })

        after(async () => {
          await restoreSnapshot()
        })

        it("should correctly update vault status", async () => {
          // eslint-disable-next-line @typescript-eslint/no-unused-expressions
          expect(await bridge.isVaultTrusted(vault)).to.be.false
        })

        it("should emit VaultStatusUpdated event", async () => {
          await expect(tx)
            .to.emit(bridge, "VaultStatusUpdated")
            .withArgs(vault, false)
        })
      })
    })
  })

  describe("revealDeposit", () => {
    // Data of a proper P2SH deposit funding transaction. Little-endian hash is:
    // 0x17350f81cdb61cd8d7014ad1507d4af8d032b75812cf88d2c636c1c022991af2 and
    // this is the same as `expectedP2SHDepositData.transaction` mentioned in
    // tbtc-ts/test/deposit.test.ts file.
    const P2SHFundingTx = {
      version: "0x01000000",
      inputVector:
        "0x018348cdeb551134fe1f19d378a8adec9b146671cb67b945b71bf56b20d" +
        "c2b952f0100000000ffffffff",
      outputVector:
        "0x02102700000000000017a9142c1444d23936c57bdd8b3e67e5938a5440c" +
        "da455877ed73b00000000001600147ac2d9378a1c47e589dfb8095ca95ed2" +
        "140d2726",
      locktime: "0x00000000",
    }

    // Data of a proper P2WSH deposit funding transaction. Little-endian hash is:
    // 0x6a81de17ce3da1eadc833c5fd9d85dac307d3b78235f57afbcd9f068fc01b99e and
    // this is the same as `expectedP2WSHDepositData.transaction` mentioned in
    // tbtc-ts/test/deposit.test.ts file.
    const P2WSHFundingTx = {
      version: "0x01000000",
      inputVector:
        "0x018348cdeb551134fe1f19d378a8adec9b146671cb67b945b71bf56b20d" +
        "c2b952f0100000000ffffffff",
      outputVector:
        "0x021027000000000000220020df74a2e385542c87acfafa564ea4bc4fc4e" +
        "b87d2b6a37d6c3b64722be83c636f10d73b00000000001600147ac2d9378a" +
        "1c47e589dfb8095ca95ed2140d2726",
      locktime: "0x00000000",
    }

    // Data matching the redeem script locking the funding output of
    // P2SHFundingTx and P2WSHFundingTx.
    const reveal = {
      fundingOutputIndex: 0,
      depositor: "0x934B98637cA318a4D6E7CA6ffd1690b8e77df637",
      blindingFactor: "0xf9f0c90d00039523",
      // HASH160 of 03989d253b17a6a0f41838b84ff0d20e8898f9d7b1a98f2564da4cc29dcf8581d9.
      walletPubKeyHash: "0x8db50eb52063ea9d98b3eac91489a90f738986f6",
      // HASH160 of 0300d6f28a2f6bf9836f57fcda5d284c9a8f849316119779f0d6090830d97763a9.
      refundPubKeyHash: "0x28e081f285138ccbe389c1eb8985716230129f89",
      refundLocktime: "0x60bcea61",
      vault: "0x594cfd89700040163727828AE20B52099C58F02C",
    }

    context("when wallet is in Live state", () => {
      before(async () => {
        await createSnapshot()

        await bridge.connect(governance).setVaultStatus(reveal.vault, true)

        // Simulate the wallet is an Live one and is known in the system.
        await bridge.setWallet(reveal.walletPubKeyHash, {
          ecdsaWalletID: ethers.constants.HashZero,
          mainUtxoHash: ethers.constants.HashZero,
          pendingRedemptionsValue: 0,
          createdAt: await lastBlockTime(),
          movingFundsRequestedAt: 0,
          closingStartedAt: 0,
          state: walletState.Live,
          movingFundsTargetWalletsCommitmentHash: ethers.constants.HashZero,
        })
      })

      after(async () => {
        await restoreSnapshot()
      })

      context("when funding transaction is P2SH", () => {
        context("when funding output script hash is correct", () => {
          context("when deposit was not revealed yet", () => {
            context("when amount is not below the dust threshold", () => {
              context("when deposit is routed to a trusted vault", () => {
                let tx: ContractTransaction

                before(async () => {
                  await createSnapshot()

                  tx = await bridge.revealDeposit(P2SHFundingTx, reveal)
                })

                after(async () => {
                  await restoreSnapshot()
                })

                it("should store proper deposit data", async () => {
                  // Deposit key is keccak256(fundingTxHash | fundingOutputIndex).
                  const depositKey = ethers.utils.solidityKeccak256(
                    ["bytes32", "uint32"],
                    [
                      "0x17350f81cdb61cd8d7014ad1507d4af8d032b75812cf88d2c636c1c022991af2",
                      reveal.fundingOutputIndex,
                    ]
                  )

                  const deposit = await bridge.deposits(depositKey)

                  // Depositor address, same as in `reveal.depositor`.
                  expect(deposit.depositor).to.be.equal(
                    "0x934B98637cA318a4D6E7CA6ffd1690b8e77df637"
                  )
                  // Deposit amount in satoshi. In this case it's 10000 satoshi
                  // because the P2SH deposit transaction set this value for the
                  // funding output.
                  expect(deposit.amount).to.be.equal(10000)
                  // Revealed time should be set.
                  expect(deposit.revealedAt).to.be.equal(await lastBlockTime())
                  // Deposit vault, same as in `reveal.vault`.
                  expect(deposit.vault).to.be.equal(
                    "0x594cfd89700040163727828AE20B52099C58F02C"
                  )
                  // Treasury fee should be computed according to the current
                  // value of the `depositTreasuryFeeDivisor`.
                  expect(deposit.treasuryFee).to.be.equal(5)
                  // Swept time should be unset.
                  expect(deposit.sweptAt).to.be.equal(0)
                })

                it("should emit DepositRevealed event", async () => {
                  await expect(tx)
                    .to.emit(bridge, "DepositRevealed")
                    .withArgs(
                      "0x17350f81cdb61cd8d7014ad1507d4af8d032b75812cf88d2c636c1c022991af2",
                      reveal.fundingOutputIndex,
                      "0x934B98637cA318a4D6E7CA6ffd1690b8e77df637",
                      10000,
                      "0xf9f0c90d00039523",
                      "0x8db50eb52063ea9d98b3eac91489a90f738986f6",
                      "0x28e081f285138ccbe389c1eb8985716230129f89",
                      "0x60bcea61",
                      reveal.vault
                    )
                })
              })

              context("when deposit is not routed to a vault", () => {
                let tx: ContractTransaction
                let nonRoutedReveal

                before(async () => {
                  await createSnapshot()

                  nonRoutedReveal = { ...reveal }
                  nonRoutedReveal.vault = ZERO_ADDRESS
                  tx = await bridge.revealDeposit(
                    P2SHFundingTx,
                    nonRoutedReveal
                  )
                })

                after(async () => {
                  await restoreSnapshot()
                })

                it("should accept the deposit", async () => {
                  await expect(tx)
                    .to.emit(bridge, "DepositRevealed")
                    .withArgs(
                      "0x17350f81cdb61cd8d7014ad1507d4af8d032b75812cf88d2c636c1c022991af2",
                      reveal.fundingOutputIndex,
                      "0x934B98637cA318a4D6E7CA6ffd1690b8e77df637",
                      10000,
                      "0xf9f0c90d00039523",
                      "0x8db50eb52063ea9d98b3eac91489a90f738986f6",
                      "0x28e081f285138ccbe389c1eb8985716230129f89",
                      "0x60bcea61",
                      ZERO_ADDRESS
                    )
                })
              })

              context("when deposit is routed to a non-trusted vault", () => {
                let nonTrustedVaultReveal

                before(async () => {
                  await createSnapshot()

                  nonTrustedVaultReveal = { ...reveal }
                  nonTrustedVaultReveal.vault =
                    "0x92499afEAD6c41f757Ec3558D0f84bf7ec5aD967"
                })

                after(async () => {
                  await restoreSnapshot()
                })

                it("should revert", async () => {
                  await expect(
                    bridge.revealDeposit(P2SHFundingTx, nonTrustedVaultReveal)
                  ).to.be.revertedWith("Vault is not trusted")
                })
              })
            })

            context("when amount is below the dust threshold", () => {
              before(async () => {
                await createSnapshot()

                // The `P2SHFundingTx` used within this scenario has an output
                // whose value is 10000 satoshi. To make the scenario happen, it
                // is enough that the contract's deposit dust threshold is
                // bigger by 1 satoshi.
                await bridge.setDepositDustThreshold(10001)
              })

              after(async () => {
                await restoreSnapshot()
              })

              it("should revert", async () => {
                await expect(
                  bridge.revealDeposit(P2SHFundingTx, reveal)
                ).to.be.revertedWith("Deposit amount too small")
              })
            })
          })

          context("when deposit was already revealed", () => {
            before(async () => {
              await createSnapshot()

              await bridge.revealDeposit(P2SHFundingTx, reveal)
            })

            after(async () => {
              await restoreSnapshot()
            })

            it("should revert", async () => {
              await expect(
                bridge.revealDeposit(P2SHFundingTx, reveal)
              ).to.be.revertedWith("Deposit already revealed")
            })
          })
        })

        context("when funding output script hash is wrong", () => {
          it("should revert", async () => {
            // Corrupt reveal data by setting a wrong depositor address.
            const corruptedReveal = { ...reveal }
            corruptedReveal.depositor =
              "0x24CbaB95C69e5bcbE328252F957A39d906eE75f3"

            await expect(
              bridge.revealDeposit(P2SHFundingTx, corruptedReveal)
            ).to.be.revertedWith("Wrong 20-byte script hash")
          })
        })
      })

      context("when funding transaction is P2WSH", () => {
        context("when funding output script hash is correct", () => {
          context("when deposit was not revealed yet", () => {
            context("when deposit is routed to a trusted vault", () => {
              let tx: ContractTransaction

              before(async () => {
                await createSnapshot()

                tx = await bridge.revealDeposit(P2WSHFundingTx, reveal)
              })

              after(async () => {
                await restoreSnapshot()
              })

              it("should store proper deposit data", async () => {
                // Deposit key is keccak256(fundingTxHash | fundingOutputIndex).
                const depositKey = ethers.utils.solidityKeccak256(
                  ["bytes32", "uint32"],
                  [
                    "0x6a81de17ce3da1eadc833c5fd9d85dac307d3b78235f57afbcd9f068fc01b99e",
                    reveal.fundingOutputIndex,
                  ]
                )

                const deposit = await bridge.deposits(depositKey)

                // Depositor address, same as in `reveal.depositor`.
                expect(deposit.depositor).to.be.equal(
                  "0x934B98637cA318a4D6E7CA6ffd1690b8e77df637"
                )
                // Deposit amount in satoshi. In this case it's 10000 satoshi
                // because the P2SH deposit transaction set this value for the
                // funding output.
                expect(deposit.amount).to.be.equal(10000)
                // Revealed time should be set.
                expect(deposit.revealedAt).to.be.equal(await lastBlockTime())
                // Deposit vault, same as in `reveal.vault`.
                expect(deposit.vault).to.be.equal(
                  "0x594cfd89700040163727828AE20B52099C58F02C"
                )
                // Treasury fee should be computed according to the current
                // value of the `depositTreasuryFeeDivisor`.
                expect(deposit.treasuryFee).to.be.equal(5)
                // Swept time should be unset.
                expect(deposit.sweptAt).to.be.equal(0)
              })

              it("should emit DepositRevealed event", async () => {
                await expect(tx)
                  .to.emit(bridge, "DepositRevealed")
                  .withArgs(
                    "0x6a81de17ce3da1eadc833c5fd9d85dac307d3b78235f57afbcd9f068fc01b99e",
                    reveal.fundingOutputIndex,
                    "0x934B98637cA318a4D6E7CA6ffd1690b8e77df637",
                    10000,
                    "0xf9f0c90d00039523",
                    "0x8db50eb52063ea9d98b3eac91489a90f738986f6",
                    "0x28e081f285138ccbe389c1eb8985716230129f89",
                    "0x60bcea61",
                    reveal.vault
                  )
              })
            })

            context("when deposit is not routed to a vault", () => {
              let tx: ContractTransaction
              let nonRoutedReveal

              before(async () => {
                await createSnapshot()

                nonRoutedReveal = { ...reveal }
                nonRoutedReveal.vault = ZERO_ADDRESS
                tx = await bridge.revealDeposit(P2WSHFundingTx, nonRoutedReveal)
              })

              after(async () => {
                await restoreSnapshot()
              })

              it("should accept the deposit", async () => {
                await expect(tx)
                  .to.emit(bridge, "DepositRevealed")
                  .withArgs(
                    "0x6a81de17ce3da1eadc833c5fd9d85dac307d3b78235f57afbcd9f068fc01b99e",
                    reveal.fundingOutputIndex,
                    "0x934B98637cA318a4D6E7CA6ffd1690b8e77df637",
                    10000,
                    "0xf9f0c90d00039523",
                    "0x8db50eb52063ea9d98b3eac91489a90f738986f6",
                    "0x28e081f285138ccbe389c1eb8985716230129f89",
                    "0x60bcea61",
                    ZERO_ADDRESS
                  )
              })
            })

            context("when deposit is routed to a non-trusted vault", () => {
              let nonTrustedVaultReveal

              before(async () => {
                await createSnapshot()

                nonTrustedVaultReveal = { ...reveal }
                nonTrustedVaultReveal.vault =
                  "0x92499afEAD6c41f757Ec3558D0f84bf7ec5aD967"
              })

              after(async () => {
                await restoreSnapshot()
              })

              it("should revert", async () => {
                await expect(
                  bridge.revealDeposit(P2WSHFundingTx, nonTrustedVaultReveal)
                ).to.be.revertedWith("Vault is not trusted")
              })
            })
          })

          context("when deposit was already revealed", () => {
            before(async () => {
              await createSnapshot()

              await bridge.revealDeposit(P2WSHFundingTx, reveal)
            })

            after(async () => {
              await restoreSnapshot()
            })

            it("should revert", async () => {
              await expect(
                bridge.revealDeposit(P2WSHFundingTx, reveal)
              ).to.be.revertedWith("Deposit already revealed")
            })
          })
        })

        context("when funding output script hash is wrong", () => {
          it("should revert", async () => {
            // Corrupt reveal data by setting a wrong depositor address.
            const corruptedReveal = { ...reveal }
            corruptedReveal.depositor =
              "0x24CbaB95C69e5bcbE328252F957A39d906eE75f3"

            await expect(
              bridge.revealDeposit(P2WSHFundingTx, corruptedReveal)
            ).to.be.revertedWith("Wrong 32-byte script hash")
          })
        })
      })

      context("when funding transaction is neither P2SH nor P2WSH", () => {
        it("should revert", async () => {
          // Corrupt transaction output data by making a 21-byte script hash.
          const corruptedP2SHFundingTx = { ...P2SHFundingTx }
          corruptedP2SHFundingTx.outputVector =
            "0x02102700000000000017a9156a6ade1c799a3e5a59678e776f21be14d66dc" +
            "15ed8877ed73b00000000001600147ac2d9378a1c47e589dfb8095ca95ed2" +
            "140d2726"

          await expect(
            bridge.revealDeposit(corruptedP2SHFundingTx, reveal)
          ).to.be.revertedWith("Wrong script hash length")
        })
      })
    })

    context("when wallet is not in Live state", () => {
      const testData = [
        {
          testName: "when wallet state is Unknown",
          walletState: walletState.Unknown,
        },
        {
          testName: "when wallet state is MovingFunds",
          walletState: walletState.MovingFunds,
        },
        {
          testName: "when the source wallet is in the Closing state",
          walletState: walletState.Closing,
        },
        {
          testName: "when wallet state is Closed",
          walletState: walletState.Closed,
        },
        {
          testName: "when wallet state is Terminated",
          walletState: walletState.Terminated,
        },
      ]

      testData.forEach((test) => {
        context(test.testName, () => {
          before(async () => {
            await createSnapshot()
            await bridge.setWallet(reveal.walletPubKeyHash, {
              ecdsaWalletID: ethers.constants.HashZero,
              mainUtxoHash: ethers.constants.HashZero,
              pendingRedemptionsValue: 0,
              createdAt: await lastBlockTime(),
              movingFundsRequestedAt: 0,
              closingStartedAt: 0,
              state: test.walletState,
              movingFundsTargetWalletsCommitmentHash: ethers.constants.HashZero,
            })
          })

          after(async () => {
            await restoreSnapshot()
          })

          it("should revert", async () => {
            await expect(
              bridge.revealDeposit(P2SHFundingTx, reveal)
            ).to.be.revertedWith("Wallet must be in Live state")
          })
        })
      })
    })
  })

  describe("submitSweepProof", () => {
    context("when the wallet state is Live", () => {
      context("when transaction proof is valid", () => {
        context("when there is only one output", () => {
          context("when wallet public key hash length is 20 bytes", () => {
            context("when main UTXO data are valid", () => {
              context(
                "when transaction fee does not exceed the deposit transaction maximum fee",
                () => {
                  context("when there is only one input", () => {
                    context(
                      "when the single input is a revealed unswept P2SH deposit",
                      () => {
                        let tx: ContractTransaction
                        const data: SweepTestData = SingleP2SHDeposit
                        // Take wallet public key hash from first deposit. All
                        // deposits in same sweep batch should have the same value
                        // of that field.
                        const { walletPubKeyHash } = data.deposits[0].reveal

                        before(async () => {
                          await createSnapshot()

                          // Simulate the wallet is an Live one and is known in
                          // the system.
                          await bridge.setWallet(walletPubKeyHash, {
                            ecdsaWalletID: ethers.constants.HashZero,
                            mainUtxoHash: ethers.constants.HashZero,
                            pendingRedemptionsValue: 0,
                            createdAt: await lastBlockTime(),
                            movingFundsRequestedAt: 0,
                            closingStartedAt: 0,
                            state: walletState.Live,
                            movingFundsTargetWalletsCommitmentHash:
                              ethers.constants.HashZero,
                          })

                          tx = await runSweepScenario(data)
                        })

                        after(async () => {
                          await restoreSnapshot()
                        })

                        it("should mark deposit as swept", async () => {
                          // Deposit key is keccak256(fundingTxHash | fundingOutputIndex).
                          const depositKey = ethers.utils.solidityKeccak256(
                            ["bytes32", "uint32"],
                            [
                              data.deposits[0].fundingTx.hash,
                              data.deposits[0].reveal.fundingOutputIndex,
                            ]
                          )

                          const deposit = await bridge.deposits(depositKey)

                          expect(deposit.sweptAt).to.be.equal(
                            await lastBlockTime()
                          )
                        })

                        it("should update main UTXO for the given wallet", async () => {
                          const { mainUtxoHash } = await bridge.wallets(
                            walletPubKeyHash
                          )

                          // Amount can be checked by opening the sweep tx in a Bitcoin
                          // testnet explorer. In this case, the sum of inputs is
                          // 20000 satoshi (from the single deposit) and there is a
                          // fee of 1500 so the output value is 18500.
                          const expectedMainUtxo =
                            ethers.utils.solidityKeccak256(
                              ["bytes32", "uint32", "uint64"],
                              [data.sweepTx.hash, 0, 18500]
                            )

                          expect(mainUtxoHash).to.be.equal(expectedMainUtxo)
                        })

                        it("should update the depositor's balance", async () => {
                          // The sum of sweep tx inputs is 20000 satoshi. The output
                          // value is 18500 so the transaction fee is 1500. There is
                          // only one deposit so it incurs the entire transaction fee.
                          // The deposit should also incur the treasury fee whose
                          // initial value is 0.05% of the deposited amount so the
                          // final depositor balance should be cut by 10 satoshi.
                          expect(
                            await bank.balanceOf(
                              data.deposits[0].reveal.depositor
                            )
                          ).to.be.equal(18490)
                        })

                        it("should transfer collected treasury fee", async () => {
                          expect(
                            await bank.balanceOf(treasury.address)
                          ).to.be.equal(10)
                        })

                        it("should emit DepositsSwept event", async () => {
                          await expect(tx)
                            .to.emit(bridge, "DepositsSwept")
                            .withArgs(walletPubKeyHash, data.sweepTx.hash)
                        })
                      }
                    )

                    context(
                      "when the single input is a revealed unswept P2WSH deposit",
                      () => {
                        let tx: ContractTransaction
                        const data: SweepTestData = SingleP2WSHDeposit
                        // Take wallet public key hash from first deposit. All
                        // deposits in same sweep batch should have the same value
                        // of that field.
                        const { walletPubKeyHash } = data.deposits[0].reveal

                        before(async () => {
                          await createSnapshot()

                          // Simulate the wallet is an Live one and is known in
                          // the system.
                          await bridge.setWallet(walletPubKeyHash, {
                            ecdsaWalletID: ethers.constants.HashZero,
                            mainUtxoHash: ethers.constants.HashZero,
                            pendingRedemptionsValue: 0,
                            createdAt: await lastBlockTime(),
                            movingFundsRequestedAt: 0,
                            closingStartedAt: 0,
                            state: walletState.Live,
                            movingFundsTargetWalletsCommitmentHash:
                              ethers.constants.HashZero,
                          })

                          tx = await runSweepScenario(data)
                        })

                        after(async () => {
                          await restoreSnapshot()
                        })

                        it("should mark deposit as swept", async () => {
                          // Deposit key is keccak256(fundingTxHash | fundingOutputIndex).
                          const depositKey = ethers.utils.solidityKeccak256(
                            ["bytes32", "uint32"],
                            [
                              data.deposits[0].fundingTx.hash,
                              data.deposits[0].reveal.fundingOutputIndex,
                            ]
                          )

                          const deposit = await bridge.deposits(depositKey)

                          expect(deposit.sweptAt).to.be.equal(
                            await lastBlockTime()
                          )
                        })

                        it("should update main UTXO for the given wallet", async () => {
                          const { mainUtxoHash } = await bridge.wallets(
                            walletPubKeyHash
                          )

                          // Amount can be checked by opening the sweep tx in a Bitcoin
                          // testnet explorer. In this case, the sum of inputs is
                          // 80000 satoshi (from the single deposit) and there is a
                          // fee of 2000 so the output value is 78000.
                          const expectedMainUtxo =
                            ethers.utils.solidityKeccak256(
                              ["bytes32", "uint32", "uint64"],
                              [data.sweepTx.hash, 0, 78000]
                            )

                          expect(mainUtxoHash).to.be.equal(expectedMainUtxo)
                        })

                        it("should update the depositor's balance", async () => {
                          // The sum of sweep tx inputs is 80000 satoshi. The output
                          // value is 78000 so the fee is 2000. There is only one
                          // deposit so it incurs the entire fee. The deposit should
                          // also incur the treasury fee whose initial value is 0.05%
                          // of the deposited amount so the final depositor balance
                          // should be cut by 40 satoshi.
                          expect(
                            await bank.balanceOf(
                              data.deposits[0].reveal.depositor
                            )
                          ).to.be.equal(77960)
                        })

                        it("should transfer collected treasury fee", async () => {
                          expect(
                            await bank.balanceOf(treasury.address)
                          ).to.be.equal(40)
                        })

                        it("should emit DepositsSwept event", async () => {
                          await expect(tx)
                            .to.emit(bridge, "DepositsSwept")
                            .withArgs(walletPubKeyHash, data.sweepTx.hash)
                        })
                      }
                    )

                    context(
                      "when the single input is the expected main UTXO",
                      () => {
                        const previousData: SweepTestData = SingleP2SHDeposit
                        const data: SweepTestData = SingleMainUtxo
                        // Take wallet public key hash from first deposit. All
                        // deposits in same sweep batch should have the same value
                        // of that field.
                        const { walletPubKeyHash } =
                          previousData.deposits[0].reveal

                        before(async () => {
                          await createSnapshot()

                          // Simulate the wallet is an Live one and is known in
                          // the system.
                          await bridge.setWallet(walletPubKeyHash, {
                            ecdsaWalletID: ethers.constants.HashZero,
                            mainUtxoHash: ethers.constants.HashZero,
                            pendingRedemptionsValue: 0,
                            createdAt: await lastBlockTime(),
                            movingFundsRequestedAt: 0,
                            closingStartedAt: 0,
                            state: walletState.Live,
                            movingFundsTargetWalletsCommitmentHash:
                              ethers.constants.HashZero,
                          })

                          // Make the first sweep which is actually the predecessor
                          // of the sweep tested within this scenario.
                          await runSweepScenario(previousData)
                        })

                        after(async () => {
                          await restoreSnapshot()
                        })

                        it("should revert", async () => {
                          await expect(
                            runSweepScenario(data)
                          ).to.be.revertedWith(
                            "Sweep transaction must process at least one deposit"
                          )
                        })
                      }
                    )

                    context(
                      "when the single input is a revealed but already swept deposit",
                      () => {
                        const data: SweepTestData = SingleP2SHDeposit
                        // Take wallet public key hash from first deposit. All
                        // deposits in same sweep batch should have the same value
                        // of that field.
                        const { walletPubKeyHash } = data.deposits[0].reveal

                        before(async () => {
                          await createSnapshot()

                          // Simulate the wallet is an Live one and is known in
                          // the system.
                          await bridge.setWallet(walletPubKeyHash, {
                            ecdsaWalletID: ethers.constants.HashZero,
                            mainUtxoHash: ethers.constants.HashZero,
                            pendingRedemptionsValue: 0,
                            createdAt: await lastBlockTime(),
                            movingFundsRequestedAt: 0,
                            closingStartedAt: 0,
                            state: walletState.Live,
                            movingFundsTargetWalletsCommitmentHash:
                              ethers.constants.HashZero,
                          })

                          // Make a proper sweep to turn the tested deposit into
                          // the swept state.
                          await runSweepScenario(data)
                        })

                        after(async () => {
                          await restoreSnapshot()
                        })

                        it("should revert", async () => {
                          // Main UTXO parameter must point to the properly
                          // made sweep to avoid revert at validation stage.
                          const mainUtxo = {
                            txHash: data.sweepTx.hash,
                            txOutputIndex: 0,
                            txOutputValue: 18500,
                          }

                          // Try replaying the already done sweep.
                          await expect(
                            bridge.submitSweepProof(
                              data.sweepTx,
                              data.sweepProof,
                              mainUtxo
                            )
                          ).to.be.revertedWith("Deposit already swept")
                        })
                      }
                    )

                    context("when the single input is an unknown", () => {
                      const data: SweepTestData = SingleP2SHDeposit
                      // Take wallet public key hash from first deposit. All
                      // deposits in same sweep batch should have the same value
                      // of that field.
                      const { walletPubKeyHash } = data.deposits[0].reveal

                      before(async () => {
                        await createSnapshot()

                        // Simulate the wallet is an Live one and is known in the system.
                        await bridge.setWallet(walletPubKeyHash, {
                          ecdsaWalletID: ethers.constants.HashZero,
                          mainUtxoHash: ethers.constants.HashZero,
                          pendingRedemptionsValue: 0,
                          createdAt: await lastBlockTime(),
                          movingFundsRequestedAt: 0,
                          closingStartedAt: 0,
                          state: walletState.Live,
                          movingFundsTargetWalletsCommitmentHash:
                            ethers.constants.HashZero,
                        })

                        // Necessary to pass the proof validation.
                        relay.getPrevEpochDifficulty.returns(
                          data.chainDifficulty
                        )
                        relay.getCurrentEpochDifficulty.returns(
                          data.chainDifficulty
                        )
                      })

                      after(async () => {
                        await restoreSnapshot()
                      })

                      it("should revert", async () => {
                        // Try to sweep a deposit which was not revealed before and
                        // is unknown from system's point of view.
                        await expect(
                          bridge.submitSweepProof(
                            data.sweepTx,
                            data.sweepProof,
                            NO_MAIN_UTXO
                          )
                        ).to.be.revertedWith("Unknown input type")
                      })
                    })
                  })

                  // Since P2SH vs P2WSH path has been already checked in the scenario
                  // "when there is only one input", we no longer differentiate deposits
                  // using that criterion during "when there are multiple inputs" scenario.
                  context("when there are multiple inputs", () => {
                    context(
                      "when input vector consists only of revealed unswept " +
                        "deposits and the expected main UTXO",
                      () => {
                        let tx: ContractTransaction
                        const previousData: SweepTestData =
                          MultipleDepositsNoMainUtxo
                        const data: SweepTestData = MultipleDepositsWithMainUtxo
                        // Take wallet public key hash from first deposit. All
                        // deposits in same sweep batch should have the same value
                        // of that field.
                        const { walletPubKeyHash } = data.deposits[0].reveal

                        before(async () => {
                          await createSnapshot()

                          // Simulate the wallet is an Live one and is known in
                          // the system.
                          await bridge.setWallet(walletPubKeyHash, {
                            ecdsaWalletID: ethers.constants.HashZero,
                            mainUtxoHash: ethers.constants.HashZero,
                            pendingRedemptionsValue: 0,
                            createdAt: await lastBlockTime(),
                            movingFundsRequestedAt: 0,
                            closingStartedAt: 0,
                            state: walletState.Live,
                            movingFundsTargetWalletsCommitmentHash:
                              ethers.constants.HashZero,
                          })

                          // Make the first sweep which is actually the predecessor
                          // of the sweep tested within this scenario.
                          await runSweepScenario(previousData)

                          tx = await runSweepScenario(data)
                        })

                        after(async () => {
                          await restoreSnapshot()
                        })

                        it("should mark deposits as swept", async () => {
                          for (let i = 0; i < data.deposits.length; i++) {
                            // Deposit key is keccak256(fundingTxHash | fundingOutputIndex).
                            const depositKey = ethers.utils.solidityKeccak256(
                              ["bytes32", "uint32"],
                              [
                                data.deposits[i].fundingTx.hash,
                                data.deposits[i].reveal.fundingOutputIndex,
                              ]
                            )

                            // eslint-disable-next-line no-await-in-loop
                            const deposit = await bridge.deposits(depositKey)

                            expect(deposit.sweptAt).to.be.equal(
                              // eslint-disable-next-line no-await-in-loop
                              await lastBlockTime(),
                              `Deposit with index ${i} has an unexpected swept time`
                            )
                          }
                        })

                        it("should update main UTXO for the given wallet", async () => {
                          const { mainUtxoHash } = await bridge.wallets(
                            walletPubKeyHash
                          )

                          // Amount can be checked by opening the sweep tx in a Bitcoin
                          // testnet explorer. In this case, the sum of inputs is
                          // 4148000 satoshi and there is a fee of 2999 so the output
                          // value is 4145001.
                          const expectedMainUtxo =
                            ethers.utils.solidityKeccak256(
                              ["bytes32", "uint32", "uint64"],
                              [data.sweepTx.hash, 0, 4145001]
                            )

                          expect(mainUtxoHash).to.be.equal(expectedMainUtxo)
                        })

                        it("should update the depositors balances", async () => {
                          // The sum of sweep tx inputs is 4148000 satoshi. The output
                          // value is 4145001 so the sweep transaction fee is 2999.
                          // There are 5 deposits so the fee per deposit is 599
                          // and the indivisible remainder is 4 which means the
                          // last deposit should incur 603 satoshi. Worth noting
                          // the order of deposits used by this test scenario
                          // data does not correspond to the order of sweep
                          // transaction inputs. Each deposit should also incur
                          // the treasury fee whose initial value is 0.05% of the
                          // deposited amount.

                          // Deposit with index 0 used as input with index 5
                          // in the sweep transaction. This is the last deposit
                          // (according to inputs order) and it should incur the
                          // remainder of the transaction fee.
                          expect(
                            await bank.balanceOf(
                              data.deposits[0].reveal.depositor
                            )
                          ).to.be.equal(219287)

                          // Deposit with index 1 used as input with index 3
                          // in the sweep transaction.
                          expect(
                            await bank.balanceOf(
                              data.deposits[1].reveal.depositor
                            )
                          ).to.be.equal(759021)

                          // Deposit with index 2 used as input with index 1
                          // in the sweep transaction.
                          expect(
                            await bank.balanceOf(
                              data.deposits[2].reveal.depositor
                            )
                          ).to.be.equal(938931)

                          // Deposit with index 3 used as input with index 2
                          // in the sweep transaction.
                          expect(
                            await bank.balanceOf(
                              data.deposits[3].reveal.depositor
                            )
                          ).to.be.equal(878961)

                          // Deposit with index 4 used as input with index 4
                          // in the sweep transaction.
                          expect(
                            await bank.balanceOf(
                              data.deposits[4].reveal.depositor
                            )
                          ).to.be.equal(289256)
                        })

                        it("should transfer collected treasury fee", async () => {
                          expect(
                            await bank.balanceOf(treasury.address)
                          ).to.be.equal(2075)
                        })

                        it("should mark the previous main UTXO as spent", async () => {
                          const mainUtxoKey = ethers.utils.solidityKeccak256(
                            ["bytes32", "uint32"],
                            [data.mainUtxo.txHash, data.mainUtxo.txOutputIndex]
                          )

                          expect(await bridge.spentMainUTXOs(mainUtxoKey)).to.be
                            .true
                        })

                        it("should emit DepositsSwept event", async () => {
                          await expect(tx)
                            .to.emit(bridge, "DepositsSwept")
                            .withArgs(walletPubKeyHash, data.sweepTx.hash)
                        })
                      }
                    )

                    context(
                      "when input vector consists only of revealed unswept " +
                        "deposits but there is no main UTXO since it is not expected",
                      () => {
                        let tx: ContractTransaction
                        const data: SweepTestData = MultipleDepositsNoMainUtxo
                        // Take wallet public key hash from first deposit. All
                        // deposits in same sweep batch should have the same value
                        // of that field.
                        const { walletPubKeyHash } = data.deposits[0].reveal

                        before(async () => {
                          await createSnapshot()

                          // Simulate the wallet is an Live one and is known in
                          // the system.
                          await bridge.setWallet(walletPubKeyHash, {
                            ecdsaWalletID: ethers.constants.HashZero,
                            mainUtxoHash: ethers.constants.HashZero,
                            pendingRedemptionsValue: 0,
                            createdAt: await lastBlockTime(),
                            movingFundsRequestedAt: 0,
                            closingStartedAt: 0,
                            state: walletState.Live,
                            movingFundsTargetWalletsCommitmentHash:
                              ethers.constants.HashZero,
                          })

                          tx = await runSweepScenario(data)
                        })

                        after(async () => {
                          await restoreSnapshot()
                        })

                        it("should mark deposits as swept", async () => {
                          for (let i = 0; i < data.deposits.length; i++) {
                            // Deposit key is keccak256(fundingTxHash | fundingOutputIndex).
                            const depositKey = ethers.utils.solidityKeccak256(
                              ["bytes32", "uint32"],
                              [
                                data.deposits[i].fundingTx.hash,
                                data.deposits[i].reveal.fundingOutputIndex,
                              ]
                            )

                            // eslint-disable-next-line no-await-in-loop
                            const deposit = await bridge.deposits(depositKey)

                            expect(deposit.sweptAt).to.be.equal(
                              // eslint-disable-next-line no-await-in-loop
                              await lastBlockTime(),
                              `Deposit with index ${i} has an unexpected swept time`
                            )
                          }
                        })

                        it("should update main UTXO for the given wallet", async () => {
                          const { mainUtxoHash } = await bridge.wallets(
                            walletPubKeyHash
                          )

                          // Amount can be checked by opening the sweep tx in a Bitcoin
                          // testnet explorer. In this case, the sum of inputs is
                          // 1060000 satoshi and there is a fee of 2000 so the output
                          // value is 1058000.
                          const expectedMainUtxo =
                            ethers.utils.solidityKeccak256(
                              ["bytes32", "uint32", "uint64"],
                              [data.sweepTx.hash, 0, 1058000]
                            )

                          expect(mainUtxoHash).to.be.equal(expectedMainUtxo)
                        })

                        it("should update the depositors balances", async () => {
                          // The sum of sweep tx inputs is 1060000 satoshi. The output
                          // value is 1058000 so the sweep transaction fee is 2000.
                          // There are 5 deposits so the fee per deposit is 400
                          // and there is no indivisible remainder. Each deposit
                          // should also incur the treasury fee whose initial
                          // value is 0.05% of the deposited amount.
                          expect(
                            await bank.balanceOf(
                              data.deposits[0].reveal.depositor
                            )
                          ).to.be.equal(29585)

                          expect(
                            await bank.balanceOf(
                              data.deposits[1].reveal.depositor
                            )
                          ).to.be.equal(9595)

                          expect(
                            await bank.balanceOf(
                              data.deposits[2].reveal.depositor
                            )
                          ).to.be.equal(209495)

                          expect(
                            await bank.balanceOf(
                              data.deposits[3].reveal.depositor
                            )
                          ).to.be.equal(369415)

                          expect(
                            await bank.balanceOf(
                              data.deposits[4].reveal.depositor
                            )
                          ).to.be.equal(439380)
                        })

                        it("should transfer collected treasury fee", async () => {
                          expect(
                            await bank.balanceOf(treasury.address)
                          ).to.be.equal(530)
                        })

                        it("should emit DepositsSwept event", async () => {
                          await expect(tx)
                            .to.emit(bridge, "DepositsSwept")
                            .withArgs(walletPubKeyHash, data.sweepTx.hash)
                        })
                      }
                    )

                    context(
                      "when input vector consists only of revealed unswept " +
                        "deposits but there is no main UTXO despite it is expected",
                      () => {
                        const previousData: SweepTestData = SingleP2WSHDeposit
                        const data: SweepTestData = JSON.parse(
                          JSON.stringify(MultipleDepositsNoMainUtxo)
                        )
                        // Take wallet public key hash from first deposit. All
                        // deposits in same sweep batch should have the same value
                        // of that field.
                        const { walletPubKeyHash } =
                          previousData.deposits[0].reveal

                        before(async () => {
                          await createSnapshot()

                          // Simulate the wallet is an Live one and is known in
                          // the system.
                          await bridge.setWallet(walletPubKeyHash, {
                            ecdsaWalletID: ethers.constants.HashZero,
                            mainUtxoHash: ethers.constants.HashZero,
                            pendingRedemptionsValue: 0,
                            createdAt: await lastBlockTime(),
                            movingFundsRequestedAt: 0,
                            closingStartedAt: 0,
                            state: walletState.Live,
                            movingFundsTargetWalletsCommitmentHash:
                              ethers.constants.HashZero,
                          })

                          // Make the first sweep to create an on-chain expectation
                          // that the tested sweep will contain the main UTXO
                          // input.
                          await runSweepScenario(previousData)
                        })

                        after(async () => {
                          await restoreSnapshot()
                        })

                        it("should revert", async () => {
                          // Use sweep data which doesn't reference the main UTXO.
                          // However, pass a correct main UTXO parameter in order
                          // to pass main UTXO validation in the contract.
                          data.mainUtxo = {
                            txHash: previousData.sweepTx.hash,
                            txOutputIndex: 0,
                            txOutputValue: 78000,
                          }

                          await expect(
                            runSweepScenario(data)
                          ).to.be.revertedWith(
                            "Expected main UTXO not present in sweep transaction inputs"
                          )
                        })
                      }
                    )

                    context(
                      "when input vector contains a revealed but already swept deposit",
                      () => {
                        const data: SweepTestData = MultipleDepositsNoMainUtxo
                        // Take wallet public key hash from first deposit. All
                        // deposits in same sweep batch should have the same value
                        // of that field.
                        const { walletPubKeyHash } = data.deposits[0].reveal

                        before(async () => {
                          await createSnapshot()

                          // Simulate the wallet is an Live one and is known in
                          // the system.
                          await bridge.setWallet(walletPubKeyHash, {
                            ecdsaWalletID: ethers.constants.HashZero,
                            mainUtxoHash: ethers.constants.HashZero,
                            pendingRedemptionsValue: 0,
                            createdAt: await lastBlockTime(),
                            movingFundsRequestedAt: 0,
                            closingStartedAt: 0,
                            state: walletState.Live,
                            movingFundsTargetWalletsCommitmentHash:
                              ethers.constants.HashZero,
                          })

                          // Make a proper sweep to turn the tested deposits into
                          // the swept state.
                          await runSweepScenario(data)
                        })

                        after(async () => {
                          await restoreSnapshot()
                        })

                        it("should revert", async () => {
                          // Main UTXO parameter must point to the properly
                          // made sweep to avoid revert at validation stage.
                          const mainUtxo = {
                            txHash: data.sweepTx.hash,
                            txOutputIndex: 0,
                            txOutputValue: 1058000,
                          }

                          // Try replaying the already done sweep.
                          await expect(
                            bridge.submitSweepProof(
                              data.sweepTx,
                              data.sweepProof,
                              mainUtxo
                            )
                          ).to.be.revertedWith("Deposit already swept")
                        })
                      }
                    )

                    context(
                      "when input vector contains an unknown input",
                      () => {
                        const data: SweepTestData = MultipleDepositsWithMainUtxo
                        // Take wallet public key hash from first deposit. All
                        // deposits in same sweep batch should have the same value
                        // of that field.
                        const { walletPubKeyHash } = data.deposits[0].reveal

                        before(async () => {
                          await createSnapshot()

                          // Simulate the wallet is an Live one and is known in
                          // the system.
                          await bridge.setWallet(walletPubKeyHash, {
                            ecdsaWalletID: ethers.constants.HashZero,
                            mainUtxoHash: ethers.constants.HashZero,
                            pendingRedemptionsValue: 0,
                            createdAt: await lastBlockTime(),
                            movingFundsRequestedAt: 0,
                            closingStartedAt: 0,
                            state: walletState.Live,
                            movingFundsTargetWalletsCommitmentHash:
                              ethers.constants.HashZero,
                          })
                        })

                        after(async () => {
                          await restoreSnapshot()
                        })

                        it("should revert", async () => {
                          // Used test data contains an actual main UTXO input
                          // but the previous action proof was not submitted on-chain
                          // so input is unknown from contract's perspective.
                          await expect(
                            runSweepScenario(data)
                          ).to.be.revertedWith("Unknown input type")
                        })
                      }
                    )
                  })
                }
              )

              context(
                "when transaction fee exceeds the deposit transaction maximum fee",
                () => {
                  const data: SweepTestData = SingleP2SHDeposit
                  // Take wallet public key hash from first deposit. All
                  // deposits in same sweep batch should have the same value
                  // of that field.
                  const { walletPubKeyHash } = data.deposits[0].reveal

                  before(async () => {
                    await createSnapshot()

                    // Simulate the wallet is an Live one and is known in
                    // the system.
                    await bridge.setWallet(walletPubKeyHash, {
                      ecdsaWalletID: ethers.constants.HashZero,
                      mainUtxoHash: ethers.constants.HashZero,
                      pendingRedemptionsValue: 0,
                      createdAt: await lastBlockTime(),
                      movingFundsRequestedAt: 0,
                      closingStartedAt: 0,
                      state: walletState.Live,
                      movingFundsTargetWalletsCommitmentHash:
                        ethers.constants.HashZero,
                    })

                    // Set the deposit transaction maximum fee to a value much
                    // lower than the fee used by the test data transaction.
                    await bridge.setDepositTxMaxFee(100)
                  })

                  after(async () => {
                    await restoreSnapshot()
                  })

                  it("should revert", async () => {
                    await expect(runSweepScenario(data)).to.be.revertedWith(
                      "'Transaction fee is too high"
                    )
                  })
                }
              )
            })

            context("when main UTXO data are invalid", () => {
              const previousData: SweepTestData = MultipleDepositsNoMainUtxo
              const data: SweepTestData = JSON.parse(
                JSON.stringify(MultipleDepositsWithMainUtxo)
              )
              // Take wallet public key hash from first deposit. All
              // deposits in same sweep batch should have the same value
              // of that field.
              const { walletPubKeyHash } = data.deposits[0].reveal

              before(async () => {
                await createSnapshot()

                // Simulate the wallet is an Live one and is known in
                // the system.
                await bridge.setWallet(walletPubKeyHash, {
                  ecdsaWalletID: ethers.constants.HashZero,
                  mainUtxoHash: ethers.constants.HashZero,
                  pendingRedemptionsValue: 0,
                  createdAt: await lastBlockTime(),
                  movingFundsRequestedAt: 0,
                  closingStartedAt: 0,
                  state: walletState.Live,
                  movingFundsTargetWalletsCommitmentHash:
                    ethers.constants.HashZero,
                })

                // Make the first sweep which is actually the predecessor
                // of the sweep tested within this scenario.
                await runSweepScenario(previousData)
              })

              after(async () => {
                await restoreSnapshot()
              })

              it("should revert", async () => {
                // Forge the main UTXO parameter to force validation crash.
                data.mainUtxo = NO_MAIN_UTXO

                await expect(runSweepScenario(data)).to.be.revertedWith(
                  "Invalid main UTXO data"
                )
              })
            })
          })

          context(
            "when wallet public key hash length is other than 20 bytes",
            () => {
              before(async () => {
                await createSnapshot()

                // Necessary to pass the proof validation.
                relay.getPrevEpochDifficulty.returns(20870012)
                relay.getCurrentEpochDifficulty.returns(20870012)
              })

              after(async () => {
                await restoreSnapshot()
              })

              it("should revert", async () => {
                // To test this case, an arbitrary transaction with single
                // P2WSH output is used. In that case, the wallet public key
                // hash will have a wrong length of 32 bytes. Used transaction:
                // https://live.blockcypher.com/btc-testnet/tx/af56cae479215c5e44a6a4db0eeb10a1abdd98020a6c01b9c26ea7b829aa2809
                const sweepTx = {
                  version: "0x01000000",
                  inputVector:
                    "0x01d32586237f6a832c3aa324bb83151e43e6cca2e4312d676f14" +
                    "dbbd6b1f04f4680100000000ffffffff",
                  outputVector:
                    "0x012ea3090000000000220020af802a76c10b6a646fff8d358241" +
                    "c121c9be1c53628adb26bd6554631bfc7d8b",
                  locktime: "0x00000000",
                }

                const sweepProof = {
                  merkleProof:
                    "0xf09955dcfb05b1c369eb9f58b6e583e49f47b9b8d6e63537dcac" +
                    "10bf0cc5407d06e76ee2d75b5be5ec365a4c1272067b786d79a64d" +
                    "c015eb40dedd3c813f4dee40c149ee21036bba713d14b3c22454ef" +
                    "44c958293a015e9e186983f20c46d74a29ca5f705913e210229078" +
                    "af993e89d90bb731dab3c8cf8907d683ab60faca1866036118737e" +
                    "07aaa74d489e80f773b4d9ff2887a4855b805aaf1b5a7a1b0bf382" +
                    "be8dab2401ec758a705b648724f93d14c3b72ce4fb3cd7d414e8a1" +
                    "75ef173e",
                  txIndexInBlock: 20,
                  bitcoinHeaders:
                    "0x0000e020fbeb3a876746438f1fd793add061b0b7af2f88a387ee" +
                    "f5b38600000000000000933a0cec98a028727df04dafbbe691c8ad" +
                    "442351db7321c9f7cc169aa9f64a9a7af6f361cbcd001a65073028",
                }

                await expect(
                  bridge.submitSweepProof(sweepTx, sweepProof, NO_MAIN_UTXO)
                ).to.be.revertedWith(
                  "Wallet public key hash should have 20 bytes"
                )
              })
            }
          )
        })

        context("when output count is other than one", () => {
          before(async () => {
            await createSnapshot()

            // Necessary to pass the proof validation.
            relay.getCurrentEpochDifficulty.returns(1)
            relay.getPrevEpochDifficulty.returns(1)
          })

          after(async () => {
            await restoreSnapshot()
          })

          it("should revert", async () => {
            // To test this case, an arbitrary transaction with two
            // outputs is used. Used transaction:
            // https://live.blockcypher.com/btc-testnet/tx/af56cae479215c5e44a6a4db0eeb10a1abdd98020a6c01b9c26ea7b829aa2809
            const sweepTx = {
              version: "0x01000000",
              inputVector:
                "0x011d9b71144a3ddbb56dd099ee94e6dd8646d7d1eb37fe1195367e6f" +
                "a844a388e7010000006a47304402206f8553c07bcdc0c3b90631188810" +
                "3d623ca9096ca0b28b7d04650a029a01fcf9022064cda02e39e65ace71" +
                "2029845cfcf58d1b59617d753c3fd3556f3551b609bbb00121039d61d6" +
                "2dcd048d3f8550d22eb90b4af908db60231d117aeede04e7bc11907bfa" +
                "ffffffff",
              outputVector:
                "0x02204e00000000000017a9143ec459d0f3c29286ae5df5fcc421e278" +
                "6024277e87a6c2140000000000160014e257eccafbc07c381642ce6e7e" +
                "55120fb077fbed",
              locktime: "0x00000000",
            }

            const sweepProof = {
              merkleProof:
                "0x161d24e53fc61db783f0271d45ef43b76e69fc975cf38decbba654ae" +
                "3d09f5d1a060c3448c0c06ededa9749e559ffa65e2d5f3abac749b278e" +
                "1189aa5b49a499b032963ea3fad337c4a9c8df4e748865503b5aea083f" +
                "b32efe4dca057a741a020790cde5b50acc2cdbd231e43594036388f1e5" +
                "d20ebba319465c56e85bf4e4b4f8b7276402b6c114000c59149494f852" +
                "84507c253bbc505fec7ea50f370aa150",
              txIndexInBlock: 8,
              bitcoinHeaders:
                "0x00000020fbee5222c9fc99c8071cee3fed39b4c0d39f41075469ce9f" +
                "52000000000000003fd9c72d0611b373ce2b1996e0ebb8bc36dc12d431" +
                "cae5b9371f343111f3d7519015da61ffff001dbddfb528000040208a9f" +
                "e49585b4cd8a94daeeb926c6f1e96151c74ae1ae0b18c6a6d564000000" +
                "0065c05d9ea40cace1b6b0ad0b8a9a18646096b54484fbdd96b1596560" +
                "f6999194a815da612ac0001a2e4c6405",
            }

            await expect(
              bridge.submitSweepProof(sweepTx, sweepProof, NO_MAIN_UTXO)
            ).to.be.revertedWith("Sweep transaction must have a single output")
          })
        })
      })

      context("when transaction proof is not valid", () => {
        context("when input vector is not valid", () => {
          const data: SweepTestData = JSON.parse(
            JSON.stringify(SingleP2SHDeposit)
          )
          // Take wallet public key hash from first deposit. All
          // deposits in same sweep batch should have the same value
          // of that field.
          const { walletPubKeyHash } = data.deposits[0].reveal

          before(async () => {
            await createSnapshot()

            // Simulate the wallet is an Live one and is known in
            // the system.
            await bridge.setWallet(walletPubKeyHash, {
              ecdsaWalletID: ethers.constants.HashZero,
              mainUtxoHash: ethers.constants.HashZero,
              pendingRedemptionsValue: 0,
              createdAt: await lastBlockTime(),
              movingFundsRequestedAt: 0,
              closingStartedAt: 0,
              state: walletState.Live,
              movingFundsTargetWalletsCommitmentHash: ethers.constants.HashZero,
            })
          })

          after(async () => {
            await restoreSnapshot()
          })

          it("should revert", async () => {
            // Corrupt the input vector by setting a compactSize uint claiming
            // there is no inputs at all.
            data.sweepTx.inputVector =
              "0x0079544f374199c68869ce7df906eeb0ee5c0506a512d903e3900d5752" +
              "e3e080c500000000c847304402205eff3ae003a5903eb33f32737e3442b6" +
              "516685a1addb19339c2d02d400cf67ce0220707435fc2a0577373c63c99d" +
              "242c30bea5959ec180169978d43ece50618fe0ff012103989d253b17a6a0" +
              "f41838b84ff0d20e8898f9d7b1a98f2564da4cc29dcf8581d94c5c14934b" +
              "98637ca318a4d6e7ca6ffd1690b8e77df6377508f9f0c90d000395237576" +
              "a9148db50eb52063ea9d98b3eac91489a90f738986f68763ac6776a914e2" +
              "57eccafbc07c381642ce6e7e55120fb077fbed8804e0250162b175ac68ff" +
              "ffffff"

            await expect(runSweepScenario(data)).to.be.revertedWith(
              "Invalid input vector provided"
            )
          })
        })

        context("when output vector is not valid", () => {
          const data: SweepTestData = JSON.parse(
            JSON.stringify(SingleP2SHDeposit)
          )
          // Take wallet public key hash from first deposit. All
          // deposits in same sweep batch should have the same value
          // of that field.
          const { walletPubKeyHash } = data.deposits[0].reveal

          before(async () => {
            await createSnapshot()

            // Simulate the wallet is an Live one and is known in
            // the system.
            await bridge.setWallet(walletPubKeyHash, {
              ecdsaWalletID: ethers.constants.HashZero,
              mainUtxoHash: ethers.constants.HashZero,
              pendingRedemptionsValue: 0,
              createdAt: await lastBlockTime(),
              movingFundsRequestedAt: 0,
              closingStartedAt: 0,
              state: walletState.Live,
              movingFundsTargetWalletsCommitmentHash: ethers.constants.HashZero,
            })
          })

          after(async () => {
            await restoreSnapshot()
          })

          it("should revert", async () => {
            // Corrupt the output vector by setting a compactSize uint claiming
            // there is no outputs at all.
            data.sweepTx.outputVector =
              "0x0044480000000000001600148db50eb52063ea9d98b3eac91489a90f73" +
              "8986f6"

            await expect(runSweepScenario(data)).to.be.revertedWith(
              "Invalid output vector provided"
            )
          })
        })

        context("when merkle proof is not valid", () => {
          const data: SweepTestData = JSON.parse(
            JSON.stringify(SingleP2SHDeposit)
          )
          // Take wallet public key hash from first deposit. All
          // deposits in same sweep batch should have the same value
          // of that field.
          const { walletPubKeyHash } = data.deposits[0].reveal

          before(async () => {
            await createSnapshot()

            // Simulate the wallet is an Live one and is known in
            // the system.
            await bridge.setWallet(walletPubKeyHash, {
              ecdsaWalletID: ethers.constants.HashZero,
              mainUtxoHash: ethers.constants.HashZero,
              pendingRedemptionsValue: 0,
              createdAt: await lastBlockTime(),
              movingFundsRequestedAt: 0,
              closingStartedAt: 0,
              state: walletState.Live,
              movingFundsTargetWalletsCommitmentHash: ethers.constants.HashZero,
            })
          })

          after(async () => {
            await restoreSnapshot()
          })

          it("should revert", async () => {
            // Corrupt the merkle proof by changing tx index in block to an
            // invalid one. The proper one is 36 so any other will do the trick.
            data.sweepProof.txIndexInBlock = 30

            await expect(runSweepScenario(data)).to.be.revertedWith(
              "Tx merkle proof is not valid for provided header and tx hash"
            )
          })
        })

        context("when proof difficulty is not current nor previous", () => {
          const data: SweepTestData = JSON.parse(
            JSON.stringify(SingleP2SHDeposit)
          )
          // Take wallet public key hash from first deposit. All
          // deposits in same sweep batch should have the same value
          // of that field.
          const { walletPubKeyHash } = data.deposits[0].reveal

          before(async () => {
            await createSnapshot()

            // Simulate the wallet is an Live one and is known in
            // the system.
            await bridge.setWallet(walletPubKeyHash, {
              ecdsaWalletID: ethers.constants.HashZero,
              mainUtxoHash: ethers.constants.HashZero,
              pendingRedemptionsValue: 0,
              createdAt: await lastBlockTime(),
              movingFundsRequestedAt: 0,
              closingStartedAt: 0,
              state: walletState.Live,
              movingFundsTargetWalletsCommitmentHash: ethers.constants.HashZero,
            })
          })

          after(async () => {
            await restoreSnapshot()
          })

          it("should revert", async () => {
            // To pass the proof validation, the difficulty returned by the relay
            // must be 22350181 for test data used in this scenario. Setting
            // a different value will cause difficulty comparison failure.
            data.chainDifficulty = 1

            await expect(runSweepScenario(data)).to.be.revertedWith(
              "Not at current or previous difficulty"
            )
          })
        })

        context("when headers chain length is not valid", () => {
          const data: SweepTestData = JSON.parse(
            JSON.stringify(SingleP2SHDeposit)
          )
          // Take wallet public key hash from first deposit. All
          // deposits in same sweep batch should have the same value
          // of that field.
          const { walletPubKeyHash } = data.deposits[0].reveal

          before(async () => {
            await createSnapshot()

            // Simulate the wallet is an Live one and is known in
            // the system.
            await bridge.setWallet(walletPubKeyHash, {
              ecdsaWalletID: ethers.constants.HashZero,
              mainUtxoHash: ethers.constants.HashZero,
              pendingRedemptionsValue: 0,
              createdAt: await lastBlockTime(),
              movingFundsRequestedAt: 0,
              closingStartedAt: 0,
              state: walletState.Live,
              movingFundsTargetWalletsCommitmentHash: ethers.constants.HashZero,
            })
          })

          after(async () => {
            await restoreSnapshot()
          })

          it("should revert", async () => {
            // Corrupt the bitcoin headers length in the sweep proof. The proper
            // value is length divisible by 80 so any length violating this
            // rule will cause failure. In this case, we just remove the last
            // byte from proper headers chain.
            const properHeaders = data.sweepProof.bitcoinHeaders.toString()
            data.sweepProof.bitcoinHeaders = properHeaders.substring(
              0,
              properHeaders.length - 2
            )

            await expect(runSweepScenario(data)).to.be.revertedWith(
              "Invalid length of the headers chain"
            )
          })
        })

        context("when headers chain is not valid", () => {
          const data: SweepTestData = JSON.parse(
            JSON.stringify(SingleP2SHDeposit)
          )
          // Take wallet public key hash from first deposit. All
          // deposits in same sweep batch should have the same value
          // of that field.
          const { walletPubKeyHash } = data.deposits[0].reveal

          before(async () => {
            await createSnapshot()

            // Simulate the wallet is an Live one and is known in
            // the system.
            await bridge.setWallet(walletPubKeyHash, {
              ecdsaWalletID: ethers.constants.HashZero,
              mainUtxoHash: ethers.constants.HashZero,
              pendingRedemptionsValue: 0,
              createdAt: await lastBlockTime(),
              movingFundsRequestedAt: 0,
              closingStartedAt: 0,
              state: walletState.Live,
              movingFundsTargetWalletsCommitmentHash: ethers.constants.HashZero,
            })
          })

          after(async () => {
            await restoreSnapshot()
          })

          it("should revert", async () => {
            // Bitcoin headers must form a chain to pass the proof validation.
            // That means the `previous block hash` encoded in the given block
            // header must match the actual previous header's hash. To test
            // that scenario, we corrupt the `previous block hash` of the
            // second header. Each header is 80 bytes length. First 4 bytes
            // of each header is `version` and 32 subsequent bytes is
            // `previous block hash`. Changing byte 85 of the whole chain will
            // do the work.
            const properHeaders = data.sweepProof.bitcoinHeaders.toString()
            data.sweepProof.bitcoinHeaders = `${properHeaders.substring(
              0,
              170
            )}ff${properHeaders.substring(172)}`

            await expect(runSweepScenario(data)).to.be.revertedWith(
              "Invalid headers chain"
            )
          })
        })

        context("when the work in the header is insufficient", () => {
          const data: SweepTestData = JSON.parse(
            JSON.stringify(SingleP2SHDeposit)
          )
          // Take wallet public key hash from first deposit. All
          // deposits in same sweep batch should have the same value
          // of that field.
          const { walletPubKeyHash } = data.deposits[0].reveal

          before(async () => {
            await createSnapshot()
            // Simulate the wallet is an Live one and is known in
            // the system.
            await bridge.setWallet(walletPubKeyHash, {
              ecdsaWalletID: ethers.constants.HashZero,
              mainUtxoHash: ethers.constants.HashZero,
              pendingRedemptionsValue: 0,
              createdAt: await lastBlockTime(),
              movingFundsRequestedAt: 0,
              closingStartedAt: 0,
              state: walletState.Live,
              movingFundsTargetWalletsCommitmentHash: ethers.constants.HashZero,
            })
          })

          after(async () => {
            await restoreSnapshot()
          })

          it("should revert", async () => {
            // Each header encodes a `difficulty target` field in bytes 72-76.
            // The given header's hash (interpreted as uint) must be bigger than
            // the `difficulty target`. To test this scenario, we change the
            // last byte of the last header in such a way their hash becomes
            // lower than their `difficulty target`.
            const properHeaders = data.sweepProof.bitcoinHeaders.toString()
            data.sweepProof.bitcoinHeaders = `${properHeaders.substring(
              0,
              properHeaders.length - 2
            )}ff`

            await expect(runSweepScenario(data)).to.be.revertedWith(
              "Insufficient work in a header"
            )
          })
        })

        context(
          "when accumulated difficulty in headers chain is insufficient",
          () => {
            let otherBridge: Bridge & BridgeStub
            const data: SweepTestData = JSON.parse(
              JSON.stringify(SingleP2SHDeposit)
            )
            // Take wallet public key hash from first deposit. All
            // deposits in same sweep batch should have the same value
            // of that field.
            const { walletPubKeyHash } = data.deposits[0].reveal

            before(async () => {
              await createSnapshot()

              // Simulate the wallet is an Live one and is known in
              // the system.
              await bridge.setWallet(walletPubKeyHash, {
                ecdsaWalletID: ethers.constants.HashZero,
                mainUtxoHash: ethers.constants.HashZero,
                pendingRedemptionsValue: 0,
                createdAt: await lastBlockTime(),
                movingFundsRequestedAt: 0,
                closingStartedAt: 0,
                state: walletState.Live,
                movingFundsTargetWalletsCommitmentHash:
                  ethers.constants.HashZero,
              })

              // Necessary to pass the first part of proof validation.
              relay.getCurrentEpochDifficulty.returns(data.chainDifficulty)
              relay.getPrevEpochDifficulty.returns(data.chainDifficulty)

              // Deploy another bridge which has higher `txProofDifficultyFactor`
              // than the original bridge. That means it will need 12 confirmations
              // to deem transaction proof validity. This scenario uses test
              // data which has only 6 confirmations. That should force the
              // failure we expect within this scenario.
              otherBridge = await BridgeFactory.deploy(
                bank.address,
                relay.address,
                treasury.address,
                ethers.utils.hexZeroPad("0x01", 20),
                12
              )
              await otherBridge.deployed()
            })

            after(async () => {
              await restoreSnapshot()
            })

            it("should revert", async () => {
              await expect(
                otherBridge.submitSweepProof(
                  data.sweepTx,
                  data.sweepProof,
                  data.mainUtxo
                )
              ).to.be.revertedWith(
                "Insufficient accumulated difficulty in header chain"
              )
            })
          }
        )
      })
    })

    context("when the wallet state is MovingFunds", () => {
      // The execution of `submitSweepProof` is the same for wallets in
      // `MovingFunds` state as for the ones in `Live` state. Therefore the
      // testing of `MovingFunds` state is limited to just one simple test case
      // (sweeping single P2SH deposit).
      const data: SweepTestData = SingleP2SHDeposit
      const { fundingTx, reveal } = data.deposits[0]

      before(async () => {
        await createSnapshot()

        // Initially set the state to Live, so that the deposit can be revealed
        await bridge.setWallet(reveal.walletPubKeyHash, {
          ecdsaWalletID: ethers.constants.HashZero,
          mainUtxoHash: ethers.constants.HashZero,
          pendingRedemptionsValue: 0,
          createdAt: await lastBlockTime(),
          movingFundsRequestedAt: 0,
          closingStartedAt: 0,
          state: walletState.Live,
          movingFundsTargetWalletsCommitmentHash: ethers.constants.HashZero,
        })

        relay.getCurrentEpochDifficulty.returns(data.chainDifficulty)
        relay.getPrevEpochDifficulty.returns(data.chainDifficulty)

        await bridge.revealDeposit(fundingTx, reveal)

        // Simulate the wallet's state has changed to MovingFunds
        const wallet = await bridge.wallets(reveal.walletPubKeyHash)
        await bridge.setWallet(reveal.walletPubKeyHash, {
          ...wallet,
          state: walletState.MovingFunds,
        })
      })

      after(async () => {
        await restoreSnapshot()
      })

      it("should succeed", async () => {
        await expect(
          bridge.submitSweepProof(data.sweepTx, data.sweepProof, data.mainUtxo)
        ).not.to.be.reverted
      })
    })

    context("when the wallet state is neither Live or MovingFunds", () => {
      const data: SweepTestData = SingleP2SHDeposit
      const { fundingTx, reveal } = data.deposits[0]

      const testData = [
        {
          testName: "when wallet state is Unknown",
          walletState: walletState.Unknown,
        },
        {
          testName: "when wallet state is Closing",
          walletState: walletState.Closing,
        },
        {
          testName: "when wallet state is Closed",
          walletState: walletState.Closed,
        },
        {
          testName: "when wallet state is Terminated",
          walletState: walletState.Terminated,
        },
      ]

      testData.forEach((test) => {
        context(test.testName, () => {
          before(async () => {
            await createSnapshot()

            // Initially set the state to Live, so that the deposit can be revealed
            await bridge.setWallet(reveal.walletPubKeyHash, {
              ecdsaWalletID: ethers.constants.HashZero,
              mainUtxoHash: ethers.constants.HashZero,
              pendingRedemptionsValue: 0,
              createdAt: await lastBlockTime(),
              movingFundsRequestedAt: 0,
              closingStartedAt: 0,
              state: walletState.Live,
              movingFundsTargetWalletsCommitmentHash: ethers.constants.HashZero,
            })

            relay.getCurrentEpochDifficulty.returns(data.chainDifficulty)
            relay.getPrevEpochDifficulty.returns(data.chainDifficulty)

            await bridge.revealDeposit(fundingTx, reveal)

            // Simulate the wallet's state has changed
            const wallet = await bridge.wallets(reveal.walletPubKeyHash)
            await bridge.setWallet(reveal.walletPubKeyHash, {
              ecdsaWalletID: wallet.ecdsaWalletID,
              mainUtxoHash: wallet.mainUtxoHash,
              pendingRedemptionsValue: wallet.pendingRedemptionsValue,
              createdAt: wallet.createdAt,
              movingFundsRequestedAt: wallet.movingFundsRequestedAt,
              closingStartedAt: 0,
              state: test.walletState,
              movingFundsTargetWalletsCommitmentHash: ethers.constants.HashZero,
            })
          })

          after(async () => {
            await restoreSnapshot()
          })

          it("should revert", async () => {
            await expect(
              bridge.submitSweepProof(
                data.sweepTx,
                data.sweepProof,
                data.mainUtxo
              )
            ).to.be.revertedWith("Wallet must be in Live or MovingFunds state")
          })
        })
      })
    })
  })

  describe("requestRedemption", () => {
    const walletPubKeyHash = "0x8db50eb52063ea9d98b3eac91489a90f738986f6"

    context("when wallet state is Live", () => {
      before(async () => {
        await createSnapshot()

        // Simulate the wallet is an Live one and is known in the system.
        await bridge.setWallet(walletPubKeyHash, {
          ecdsaWalletID: ethers.constants.HashZero,
          mainUtxoHash: ethers.constants.HashZero,
          pendingRedemptionsValue: 0,
          createdAt: await lastBlockTime(),
          movingFundsRequestedAt: 0,
          closingStartedAt: 0,
          state: walletState.Live,
          movingFundsTargetWalletsCommitmentHash: ethers.constants.HashZero,
        })
      })

      after(async () => {
        await restoreSnapshot()
      })

      context("when there is a main UTXO for the given wallet", () => {
        // Prepare a dumb main UTXO with 10M satoshi as value. This will
        // be the wallet BTC balance.
        const mainUtxo = {
          txHash:
            "0x3835ecdee2daa83c9a19b5012104ace55ecab197b5e16489c26d372e475f5d2a",
          txOutputIndex: 0,
          txOutputValue: 10000000,
        }

        before(async () => {
          await createSnapshot()

          // Simulate the prepared main UTXO belongs to the wallet.
          await bridge.setWalletMainUtxo(walletPubKeyHash, mainUtxo)
        })

        after(async () => {
          await restoreSnapshot()
        })

        context("when main UTXO data are valid", () => {
          context("when redeemer output script is standard type", () => {
            // Arbitrary standard output scripts.
            const redeemerOutputScriptP2WPKH =
              "0x160014f4eedc8f40d4b8e30771f792b065ebec0abaddef"
            const redeemerOutputScriptP2WSH =
              "0x220020ef0b4d985752aa5ef6243e4c6f6bebc2a007e7d671ef27d4b1d0db8dcc93bc1c"
            const redeemerOutputScriptP2PKH =
              "0x1976a914f4eedc8f40d4b8e30771f792b065ebec0abaddef88ac"
            const redeemerOutputScriptP2SH =
              "0x17a914f4eedc8f40d4b8e30771f792b065ebec0abaddef87"

            context(
              "when redeemer output script does not point to the wallet public key hash",
              () => {
                context("when amount is not below the dust threshold", () => {
                  // Requested amount is 1901000 satoshi.
                  const requestedAmount = BigNumber.from(1901000)
                  // Treasury fee is `requestedAmount / redemptionTreasuryFeeDivisor`
                  // where the divisor is `2000` initially. So, we
                  // have 1901000 / 2000 = 950.5 though Solidity
                  // loses the decimal part.
                  const treasuryFee = 950

                  context(
                    "when there is no pending request for the given redemption key",
                    () => {
                      context("when wallet has sufficient funds", () => {
                        context(
                          "when redeemer made a sufficient allowance in Bank",
                          () => {
                            let redeemer: SignerWithAddress

                            before(async () => {
                              await createSnapshot()

                              // Use an arbitrary ETH account as redeemer.
                              redeemer = thirdParty

                              await makeRedemptionAllowance(
                                redeemer,
                                requestedAmount
                              )
                            })

                            after(async () => {
                              await restoreSnapshot()
                            })

                            context(
                              "when redeemer output script is P2WPKH",
                              () => {
                                const redeemerOutputScript =
                                  redeemerOutputScriptP2WPKH

                                let initialBridgeBalance: BigNumber
                                let initialRedeemerBalance: BigNumber
                                let initialWalletPendingRedemptionValue: BigNumber
                                let tx: ContractTransaction

                                let redemptionTxMaxFee: BigNumber

                                before(async () => {
                                  await createSnapshot()

                                  redemptionTxMaxFee = (
                                    await bridge.redemptionParameters()
                                  ).redemptionTxMaxFee

                                  // Capture initial TBTC balance of Bridge and
                                  // redeemer.
                                  initialBridgeBalance = await bank.balanceOf(
                                    bridge.address
                                  )
                                  initialRedeemerBalance = await bank.balanceOf(
                                    redeemer.address
                                  )

                                  // Capture the initial pending redemptions value
                                  // for the given wallet.
                                  initialWalletPendingRedemptionValue = (
                                    await bridge.wallets(walletPubKeyHash)
                                  ).pendingRedemptionsValue

                                  // Perform the redemption request.
                                  tx = await bridge
                                    .connect(redeemer)
                                    .requestRedemption(
                                      walletPubKeyHash,
                                      mainUtxo,
                                      redeemerOutputScript,
                                      requestedAmount
                                    )
                                })

                                after(async () => {
                                  await restoreSnapshot()
                                })

                                it("should increase the wallet's pending redemptions value", async () => {
                                  const walletPendingRedemptionValue = (
                                    await bridge.wallets(walletPubKeyHash)
                                  ).pendingRedemptionsValue

                                  expect(
                                    walletPendingRedemptionValue.sub(
                                      initialWalletPendingRedemptionValue
                                    )
                                  ).to.be.equal(
                                    requestedAmount.sub(treasuryFee)
                                  )
                                })

                                it("should store the redemption request", async () => {
                                  const redemptionKey = buildRedemptionKey(
                                    walletPubKeyHash,
                                    redeemerOutputScript
                                  )

                                  const redemptionRequest =
                                    await bridge.pendingRedemptions(
                                      redemptionKey
                                    )

                                  expect(
                                    redemptionRequest.redeemer
                                  ).to.be.equal(redeemer.address)
                                  expect(
                                    redemptionRequest.requestedAmount
                                  ).to.be.equal(requestedAmount)
                                  expect(
                                    redemptionRequest.treasuryFee
                                  ).to.be.equal(treasuryFee)
                                  expect(
                                    redemptionRequest.txMaxFee
                                  ).to.be.equal(redemptionTxMaxFee)
                                  expect(
                                    redemptionRequest.requestedAt
                                  ).to.be.equal(await lastBlockTime())
                                })

                                it("should emit RedemptionRequested event", async () => {
                                  await expect(tx)
                                    .to.emit(bridge, "RedemptionRequested")
                                    .withArgs(
                                      walletPubKeyHash,
                                      redeemerOutputScript,
                                      redeemer.address,
                                      requestedAmount,
                                      treasuryFee,
                                      redemptionTxMaxFee
                                    )
                                })

                                it("should take the right TBTC balance from Bank", async () => {
                                  const bridgeBalance = await bank.balanceOf(
                                    bridge.address
                                  )
                                  expect(
                                    bridgeBalance.sub(initialBridgeBalance)
                                  ).to.equal(requestedAmount)

                                  const redeemerBalance = await bank.balanceOf(
                                    redeemer.address
                                  )
                                  expect(
                                    redeemerBalance.sub(initialRedeemerBalance)
                                  ).to.equal(requestedAmount.mul(-1))
                                })
                              }
                            )

                            context(
                              "when redeemer output script is P2WSH",
                              () => {
                                before(async () => {
                                  await createSnapshot()
                                })

                                after(async () => {
                                  await restoreSnapshot()
                                })

                                // Do not repeat all check made in the
                                // "when redeemer output script is P2WPKH"
                                // scenario but just assert the call succeeds
                                // for an P2WSH output script.
                                it("should succeed", async () => {
                                  await expect(
                                    bridge
                                      .connect(redeemer)
                                      .requestRedemption(
                                        walletPubKeyHash,
                                        mainUtxo,
                                        redeemerOutputScriptP2WSH,
                                        requestedAmount
                                      )
                                  ).to.not.be.reverted
                                })
                              }
                            )

                            context(
                              "when redeemer output script is P2PKH",
                              () => {
                                before(async () => {
                                  await createSnapshot()
                                })

                                after(async () => {
                                  await restoreSnapshot()
                                })

                                // Do not repeat all check made in the
                                // "when redeemer output script is P2WPKH"
                                // scenario but just assert the call succeeds
                                // for an P2PKH output script.
                                it("should succeed", async () => {
                                  await expect(
                                    bridge
                                      .connect(redeemer)
                                      .requestRedemption(
                                        walletPubKeyHash,
                                        mainUtxo,
                                        redeemerOutputScriptP2PKH,
                                        requestedAmount
                                      )
                                  ).to.not.be.reverted
                                })
                              }
                            )

                            context(
                              "when redeemer output script is P2SH",
                              () => {
                                before(async () => {
                                  await createSnapshot()
                                })

                                after(async () => {
                                  await restoreSnapshot()
                                })

                                // Do not repeat all check made in the
                                // "when redeemer output script is P2WPKH"
                                // scenario but just assert the call succeeds
                                // for an P2SH output script.
                                it("should succeed", async () => {
                                  await expect(
                                    bridge
                                      .connect(redeemer)
                                      .requestRedemption(
                                        walletPubKeyHash,
                                        mainUtxo,
                                        redeemerOutputScriptP2SH,
                                        requestedAmount
                                      )
                                  ).to.not.be.reverted
                                })
                              }
                            )
                          }
                        )

                        context(
                          "when redeemer has not made a sufficient allowance in Bank",
                          () => {
                            it("should revert", async () => {
                              await expect(
                                bridge
                                  .connect(thirdParty)
                                  .requestRedemption(
                                    walletPubKeyHash,
                                    mainUtxo,
                                    redeemerOutputScriptP2WPKH,
                                    requestedAmount
                                  )
                              ).to.be.revertedWith(
                                "Transfer amount exceeds allowance"
                              )
                            })
                          }
                        )
                      })

                      context("when wallet has insufficient funds", () => {
                        before(async () => {
                          await createSnapshot()

                          // Simulate a situation when the wallet has so many
                          // pending redemptions that a new request will
                          // exceed its Bitcoin balance. This is done by making
                          // a redemption request that will request the entire
                          // wallet's balance right before the tested request.
                          await makeRedemptionAllowance(
                            thirdParty,
                            mainUtxo.txOutputValue
                          )
                          await bridge
                            .connect(thirdParty)
                            .requestRedemption(
                              walletPubKeyHash,
                              mainUtxo,
                              redeemerOutputScriptP2WPKH,
                              mainUtxo.txOutputValue
                            )
                        })

                        after(async () => {
                          await restoreSnapshot()
                        })

                        it("should revert", async () => {
                          await expect(
                            bridge
                              .connect(thirdParty)
                              .requestRedemption(
                                walletPubKeyHash,
                                mainUtxo,
                                redeemerOutputScriptP2WSH,
                                requestedAmount
                              )
                          ).to.be.revertedWith("Insufficient wallet funds")
                        })
                      })
                    }
                  )

                  context(
                    "when there is a pending request for the given redemption key",
                    () => {
                      before(async () => {
                        await createSnapshot()

                        // Make a request targeting the given wallet and
                        // redeemer output script. Tested request will use
                        // the same parameters.
                        await makeRedemptionAllowance(
                          thirdParty,
                          mainUtxo.txOutputValue
                        )
                        await bridge
                          .connect(thirdParty)
                          .requestRedemption(
                            walletPubKeyHash,
                            mainUtxo,
                            redeemerOutputScriptP2WPKH,
                            mainUtxo.txOutputValue
                          )
                      })

                      after(async () => {
                        await restoreSnapshot()
                      })

                      it("should revert", async () => {
                        await expect(
                          bridge
                            .connect(thirdParty)
                            .requestRedemption(
                              walletPubKeyHash,
                              mainUtxo,
                              redeemerOutputScriptP2WPKH,
                              requestedAmount
                            )
                        ).to.be.revertedWith(
                          "There is a pending redemption request from this wallet to the same address"
                        )
                      })
                    }
                  )
                })

                context("when amount is below the dust threshold", () => {
                  it("should revert", async () => {
                    // Initial dust threshold set in the tests `fixture`
                    // for tests is 100000. A value lower by 1 sat should
                    // trigger the tested condition.
                    await expect(
                      bridge
                        .connect(thirdParty)
                        .requestRedemption(
                          walletPubKeyHash,
                          mainUtxo,
                          redeemerOutputScriptP2WPKH,
                          99999
                        )
                    ).to.be.revertedWith("Redemption amount too small")
                  })
                })
              }
            )

            context(
              "when redeemer output script points to the wallet public key hash",
              () => {
                it("should revert", async () => {
                  // Wallet public key hash hidden under P2WPKH.
                  await expect(
                    bridge
                      .connect(thirdParty)
                      .requestRedemption(
                        walletPubKeyHash,
                        mainUtxo,
                        `0x160014${walletPubKeyHash.substring(2)}`,
                        100000
                      )
                  ).to.be.revertedWith(
                    "Redeemer output script must not point to the wallet PKH"
                  )

                  // Wallet public key hash hidden under P2PKH.
                  await expect(
                    bridge
                      .connect(thirdParty)
                      .requestRedemption(
                        walletPubKeyHash,
                        mainUtxo,
                        `0x1976a914${walletPubKeyHash.substring(2)}88ac`,
                        100000
                      )
                  ).to.be.revertedWith(
                    "Redeemer output script must not point to the wallet PKH"
                  )

                  // Wallet public key hash hidden under P2SH.
                  await expect(
                    bridge
                      .connect(thirdParty)
                      .requestRedemption(
                        walletPubKeyHash,
                        mainUtxo,
                        `0x17a914${walletPubKeyHash.substring(2)}87`,
                        100000
                      )
                  ).to.be.revertedWith(
                    "Redeemer output script must not point to the wallet PKH"
                  )

                  // There is no need to check for P2WSH since that type
                  // uses 32-byte hashes. Because wallet public key hash is
                  // always 20-byte, there is no possibility those hashes
                  // can be confused during change output recognition.
                })
              }
            )
          })

          context("when redeemer output script is not standard type", () => {
            it("should revert", async () => {
              // The set of non-standard/malformed scripts is infinite.
              // A malformed P2PKH redeemer script is used as example.
              await expect(
                bridge
                  .connect(thirdParty)
                  .requestRedemption(
                    walletPubKeyHash,
                    mainUtxo,
                    "0x1988a914f4eedc8f40d4b8e30771f792b065ebec0abaddef88ac",
                    100000
                  )
              ).to.be.revertedWith(
                "Redeemer output script must be a standard type"
              )
            })
          })
        })

        context("when main UTXO data are invalid", () => {
          it("should revert", async () => {
            // The proper main UTXO hash `0` as `txOutputIndex`.
            await expect(
              bridge.connect(thirdParty).requestRedemption(
                walletPubKeyHash,
                {
                  txHash:
                    "0x3835ecdee2daa83c9a19b5012104ace55ecab197b5e16489c26d372e475f5d2a",
                  txOutputIndex: 1,
                  txOutputValue: 10000000,
                },
                "0x160014f4eedc8f40d4b8e30771f792b065ebec0abaddef",
                100000
              )
            ).to.be.revertedWith("Invalid main UTXO data")
          })
        })
      })

      context("when there is no main UTXO for the given wallet", () => {
        it("should revert", async () => {
          // Since there is no main UTXO for this wallet recorded in the
          // Bridge, the `mainUtxo` parameter can be anything.
          await expect(
            bridge
              .connect(thirdParty)
              .requestRedemption(
                walletPubKeyHash,
                NO_MAIN_UTXO,
                "0x160014f4eedc8f40d4b8e30771f792b065ebec0abaddef",
                100000
              )
          ).to.be.revertedWith("No main UTXO for the given wallet")
        })
      })
    })

    context("when wallet state is other than Live", () => {
      const testData: { testName: string; state: number }[] = [
        {
          testName: "when wallet state is Unknown",
          state: walletState.Unknown,
        },
        {
          testName: "when wallet state is MovingFunds",
          state: walletState.MovingFunds,
        },
        {
          testName: "when wallet state is Closing",
          state: walletState.Closing,
        },
        {
          testName: "when wallet state is Closed",
          state: walletState.Closed,
        },
        {
          testName: "when wallet state is Terminated",
          state: walletState.Terminated,
        },
      ]

      testData.forEach((test) => {
        context(test.testName, () => {
          before(async () => {
            await createSnapshot()

            await bridge.setWallet(walletPubKeyHash, {
              ecdsaWalletID: ethers.constants.HashZero,
              mainUtxoHash: ethers.constants.HashZero,
              pendingRedemptionsValue: 0,
              createdAt: await lastBlockTime(),
              movingFundsRequestedAt: 0,
              closingStartedAt: 0,
              state: test.state,
              movingFundsTargetWalletsCommitmentHash: ethers.constants.HashZero,
            })
          })

          after(async () => {
            await restoreSnapshot()
          })

          it("should revert", async () => {
            await expect(
              bridge
                .connect(thirdParty)
                .requestRedemption(
                  walletPubKeyHash,
                  NO_MAIN_UTXO,
                  "0x160014f4eedc8f40d4b8e30771f792b065ebec0abaddef",
                  100000
                )
            ).to.be.revertedWith("Wallet must be in Live state")
          })
        })
      })
    })
  })

  describe("submitRedemptionProof", () => {
    context("when transaction proof is valid", () => {
      context("when there is a main UTXO for the given wallet", () => {
        context("when main UTXO data are valid", () => {
          context("when there is only one input", () => {
            context(
              "when the single input points to the wallet's main UTXO",
              () => {
                context("when wallet state is Live", () => {
                  context("when there is only one output", () => {
                    context(
                      "when the single output is a pending requested redemption",
                      () => {
                        const data: RedemptionTestData =
                          SinglePendingRequestedRedemption

                        let tx: ContractTransaction
                        let bridgeBalance: RedemptionBalanceChange
                        let walletPendingRedemptionsValue: RedemptionBalanceChange
                        let treasuryBalance: RedemptionBalanceChange
                        let redeemersBalances: RedemptionBalanceChange[]

                        before(async () => {
                          await createSnapshot()

                          // Simulate the situation when treasury fee is 0% to
                          // allow using the whole wallet's main UTXO value
                          // to fulfill the redemption request.
                          await bridge.setRedemptionTreasuryFeeDivisor(0)

                          // eslint-disable-next-line @typescript-eslint/no-extra-semi
                          ;({
                            tx,
                            bridgeBalance,
                            walletPendingRedemptionsValue,
                            treasuryBalance,
                            redeemersBalances,
                          } = await runRedemptionScenario(data))
                        })

                        after(async () => {
                          await restoreSnapshot()
                        })

                        it("should close processed redemption request", async () => {
                          const redemptionRequest =
                            await bridge.pendingRedemptions(
                              buildRedemptionKey(
                                data.wallet.pubKeyHash,
                                data.redemptionRequests[0].redeemerOutputScript
                              )
                            )

                          expect(redemptionRequest.requestedAt).to.be.equal(
                            0,
                            "Redemption request has not been closed"
                          )
                        })

                        it("should delete the wallet's main UTXO", async () => {
                          // The Bitcoin redemption transaction has no change
                          // output so the wallet's main UTXO should be
                          // deleted on the Bridge side.
                          expect(
                            (await bridge.wallets(data.wallet.pubKeyHash))
                              .mainUtxoHash
                          ).to.be.equal(ethers.constants.HashZero)
                        })

                        it("should mark the previous main UTXO as spent", async () => {
                          const mainUtxoKey = ethers.utils.solidityKeccak256(
                            ["bytes32", "uint32"],
                            [data.mainUtxo.txHash, data.mainUtxo.txOutputIndex]
                          )

                          expect(await bridge.spentMainUTXOs(mainUtxoKey)).to.be
                            .true
                        })

                        it("should decrease the wallet's pending redemptions value", async () => {
                          // Wallet pending redemptions value should be
                          // decreased by the total redeemable amount but since
                          // the treasury fee is 0% in this test case, the
                          // total redeemable amount is equal to the total
                          // requested amount. See docs of the used test
                          // data for details.
                          expect(
                            walletPendingRedemptionsValue.afterProof.sub(
                              walletPendingRedemptionsValue.beforeProof
                            )
                          ).to.equal(-1177424)
                        })

                        it("should decrease Bridge's balance in Bank", async () => {
                          // Balance should be decreased by the total
                          // redeemable amount but since the treasury fee
                          // is 0% in this test case, the total redeemable
                          // amount is equal to the total requested amount.
                          // See docs of the used test data for details.
                          await expect(tx)
                            .to.emit(bank, "BalanceDecreased")
                            .withArgs(bridge.address, 1177424)
                          // In this case, the total Bridge balance change
                          // should be also equal to the same amount.
                          expect(
                            bridgeBalance.afterProof.sub(
                              bridgeBalance.beforeProof
                            )
                          ).to.equal(-1177424)
                        })

                        it("should not transfer anything to the treasury", async () => {
                          // Treasury balance should not be increased because
                          // the treasury fee is 0% in this test case.
                          expect(
                            treasuryBalance.afterProof.sub(
                              treasuryBalance.beforeProof
                            )
                          ).to.equal(0)
                        })

                        it("should not change redeemer balance in any way", async () => {
                          // Redemption proof submission should NEVER cause
                          // any change of the redeemer balance.
                          const redeemerBalance = redeemersBalances[0]

                          expect(
                            redeemerBalance.afterProof.sub(
                              redeemerBalance.beforeProof
                            )
                          ).to.be.equal(0, "Balance of redeemer has changed")
                        })
                      }
                    )

                    context(
                      "when the single output is a non-reported timed out requested redemption",
                      () => {
                        const data: RedemptionTestData =
                          SinglePendingRequestedRedemption

                        let tx: ContractTransaction
                        let bridgeBalance: RedemptionBalanceChange
                        let walletPendingRedemptionsValue: RedemptionBalanceChange
                        let treasuryBalance: RedemptionBalanceChange
                        let redeemersBalances: RedemptionBalanceChange[]

                        before(async () => {
                          await createSnapshot()

                          // Simulate the situation when treasury fee is 0% to
                          // allow using the whole wallet's main UTXO value
                          // to fulfill the redemption request.
                          await bridge.setRedemptionTreasuryFeeDivisor(0)

                          // Before submitting the redemption proof, wait
                          // an amount of time that will make the request
                          // timed out though don't report the timeout.
                          const beforeProofActions = async () => {
                            await increaseTime(redemptionTimeout)
                          }

                          // eslint-disable-next-line @typescript-eslint/no-extra-semi
                          ;({
                            tx,
                            bridgeBalance,
                            walletPendingRedemptionsValue,
                            treasuryBalance,
                            redeemersBalances,
                          } = await runRedemptionScenario(
                            data,
                            beforeProofActions
                          ))
                        })

                        after(async () => {
                          await restoreSnapshot()
                        })

                        it("should close processed redemption request", async () => {
                          const redemptionRequest =
                            await bridge.pendingRedemptions(
                              buildRedemptionKey(
                                data.wallet.pubKeyHash,
                                data.redemptionRequests[0].redeemerOutputScript
                              )
                            )

                          expect(redemptionRequest.requestedAt).to.be.equal(
                            0,
                            "Redemption request has not been closed"
                          )
                        })

                        it("should delete the wallet's main UTXO", async () => {
                          // The Bitcoin redemption transaction has no change
                          // output so the wallet's main UTXO should be
                          // deleted on the Bridge side.
                          expect(
                            (await bridge.wallets(data.wallet.pubKeyHash))
                              .mainUtxoHash
                          ).to.be.equal(ethers.constants.HashZero)
                        })

                        it("should mark the previous main UTXO as spent", async () => {
                          const mainUtxoKey = ethers.utils.solidityKeccak256(
                            ["bytes32", "uint32"],
                            [data.mainUtxo.txHash, data.mainUtxo.txOutputIndex]
                          )

                          expect(await bridge.spentMainUTXOs(mainUtxoKey)).to.be
                            .true
                        })

                        it("should decrease the wallet's pending redemptions value", async () => {
                          // Wallet pending redemptions value should be
                          // decreased by the total redeemable amount but since
                          // the treasury fee is 0% in this test case, the
                          // total redeemable amount is equal to the total
                          // requested amount. See docs of the used test
                          // data for details.
                          expect(
                            walletPendingRedemptionsValue.afterProof.sub(
                              walletPendingRedemptionsValue.beforeProof
                            )
                          ).to.equal(-1177424)
                        })

                        it("should decrease Bridge's balance in Bank", async () => {
                          // Balance should be decreased by the total
                          // redeemable amount but since the treasury fee
                          // is 0% in this test case, the total redeemable
                          // amount is equal to the total requested amount.
                          // See docs of the used test data for details.
                          await expect(tx)
                            .to.emit(bank, "BalanceDecreased")
                            .withArgs(bridge.address, 1177424)
                          // In this case, the total Bridge balance change
                          // should be also equal to the same amount.
                          expect(
                            bridgeBalance.afterProof.sub(
                              bridgeBalance.beforeProof
                            )
                          ).to.equal(-1177424)
                        })

                        it("should not transfer anything to the treasury", async () => {
                          // Treasury balance should not be increased because
                          // the treasury fee is 0% in this test case.
                          expect(
                            treasuryBalance.afterProof.sub(
                              treasuryBalance.beforeProof
                            )
                          ).to.equal(0)
                        })

                        it("should not change redeemer balance in any way", async () => {
                          // Redemption proof submission should NEVER cause
                          // any change of the redeemer balance.
                          const redeemerBalance = redeemersBalances[0]

                          expect(
                            redeemerBalance.afterProof.sub(
                              redeemerBalance.beforeProof
                            )
                          ).to.be.equal(0, "Balance of redeemer has changed")
                        })
                      }
                    )

                    context(
                      "when the single output is a reported timed out requested redemption",
                      () => {
                        const data: RedemptionTestData =
                          SinglePendingRequestedRedemption

                        let tx: ContractTransaction
                        let bridgeBalance: RedemptionBalanceChange
                        let walletPendingRedemptionsValue: RedemptionBalanceChange
                        let treasuryBalance: RedemptionBalanceChange
                        let redeemersBalances: RedemptionBalanceChange[]

                        before(async () => {
                          await createSnapshot()

                          // Simulate the situation when treasury fee is 0% to
                          // allow using the whole wallet's main UTXO value
                          // to fulfill the redemption request.
                          await bridge.setRedemptionTreasuryFeeDivisor(0)

                          // Before submitting the redemption proof, wait
                          // an amount of time that will make the request
                          // timed out and then report the timeout.
                          const beforeProofActions = async () => {
                            await increaseTime(redemptionTimeout)
                            await bridge.notifyRedemptionTimeout(
                              data.wallet.pubKeyHash,
                              [],
                              data.redemptionRequests[0].redeemerOutputScript
                            )
                          }

                          // eslint-disable-next-line @typescript-eslint/no-extra-semi
                          ;({
                            tx,
                            bridgeBalance,
                            walletPendingRedemptionsValue,
                            treasuryBalance,
                            redeemersBalances,
                          } = await runRedemptionScenario(
                            data,
                            beforeProofActions
                          ))
                        })

                        after(async () => {
                          walletRegistry.seize.reset()

                          await restoreSnapshot()
                        })

                        it("should hold the timed out request in the contract state", async () => {
                          const redemptionRequest =
                            await bridge.timedOutRedemptions(
                              buildRedemptionKey(
                                data.wallet.pubKeyHash,
                                data.redemptionRequests[0].redeemerOutputScript
                              )
                            )

                          expect(
                            redemptionRequest.requestedAt
                          ).to.be.greaterThan(
                            0,
                            "Timed out request was removed from the contract state"
                          )
                        })

                        it("should delete the wallet's main UTXO", async () => {
                          // The Bitcoin redemption transaction has no change
                          // output so the wallet's main UTXO should be
                          // deleted on the Bridge side. It doesn't matter
                          // the only redemption handled by the transaction
                          // is reported as timed out.
                          expect(
                            (await bridge.wallets(data.wallet.pubKeyHash))
                              .mainUtxoHash
                          ).to.be.equal(ethers.constants.HashZero)
                        })

                        it("should mark the previous main UTXO as spent", async () => {
                          const mainUtxoKey = ethers.utils.solidityKeccak256(
                            ["bytes32", "uint32"],
                            [data.mainUtxo.txHash, data.mainUtxo.txOutputIndex]
                          )

                          expect(await bridge.spentMainUTXOs(mainUtxoKey)).to.be
                            .true
                        })

                        it("should not change the wallet's pending redemptions value", async () => {
                          // All the bookkeeping regarding the timed out
                          // request was done upon timeout report. The
                          // wallet pending redemptions value should not
                          // be changed in any way.
                          expect(
                            walletPendingRedemptionsValue.afterProof.sub(
                              walletPendingRedemptionsValue.beforeProof
                            )
                          ).to.equal(0)
                        })

                        it("should not change Bridge's balance in Bank", async () => {
                          // All the bookkeeping regarding the timed out
                          // request was done upon timeout report. The Bridge
                          // balance in the bank should neither be decreased...
                          await expect(tx)
                            .to.emit(bank, "BalanceDecreased")
                            .withArgs(bridge.address, 0)
                          // ...nor changed in any other way.
                          expect(
                            bridgeBalance.afterProof.sub(
                              bridgeBalance.beforeProof
                            )
                          ).to.equal(0)
                        })

                        it("should not transfer anything to the treasury", async () => {
                          // Treasury balance should not be increased in any way
                          // since the only request handled by the redemption
                          // transaction is reported as timed out and is just
                          // skipped during processing.
                          expect(
                            treasuryBalance.afterProof.sub(
                              treasuryBalance.beforeProof
                            )
                          ).to.equal(0)
                        })

                        it("should not change redeemer balance in any way", async () => {
                          // Redemption proof submission should NEVER cause
                          // any change of the redeemer balance.
                          const redeemerBalance = redeemersBalances[0]

                          expect(
                            redeemerBalance.afterProof.sub(
                              redeemerBalance.beforeProof
                            )
                          ).to.be.equal(0, "Balance of redeemer has changed")
                        })
                      }
                    )

                    context(
                      "when the single output is a pending requested redemption but redeemed amount is wrong",
                      () => {
                        const data: RedemptionTestData = JSON.parse(
                          JSON.stringify(SinglePendingRequestedRedemption)
                        )

                        let outcome: Promise<RedemptionScenarioOutcome>

                        before(async () => {
                          await createSnapshot()

                          // Alter the single redemption request in the test
                          // data and set such an amount that will cause
                          // the Bitcoin redemption transaction to be deemed
                          // as invalid due to a wrong amount. The transaction
                          // output has the value of 1176924 so to make this
                          // test scenario happen, the request amount must be
                          // way different (lesser or greater) than the output
                          // value. Worth noting that this test scenario tests
                          // the amount condition in a general and simplified
                          // way without stressing all specific edge cases.
                          // Doing a detailed check would require more dedicated
                          // test data sets which would make it far more
                          // complicated without giving much value in return.
                          data.redemptionRequests[0].amount = 300000

                          outcome = runRedemptionScenario(data)
                        })

                        after(async () => {
                          await restoreSnapshot()
                        })

                        it("should revert", async () => {
                          await expect(outcome).to.be.revertedWith(
                            "Output value is not within the acceptable range of the pending request"
                          )
                        })
                      }
                    )

                    context(
                      "when the single output is a reported timed out requested redemption but amount is wrong",
                      () => {
                        const data: RedemptionTestData = JSON.parse(
                          JSON.stringify(SinglePendingRequestedRedemption)
                        )

                        let outcome: Promise<RedemptionScenarioOutcome>

                        before(async () => {
                          await createSnapshot()

                          // Alter the single redemption request in the test
                          // data and set such an amount that will cause
                          // the Bitcoin redemption transaction to be deemed
                          // as invalid due to a wrong amount. The transaction
                          // output has the value of 1176924 so to make this
                          // test scenario happen, the request amount must be
                          // way different (lesser or greater) than the output
                          // value. Worth noting that this test scenario tests
                          // the amount condition in a general and simplified
                          // way without stressing all specific edge cases.
                          // Doing a detailed check would require more dedicated
                          // test data sets which would make it far more
                          // complicated without giving much value in return.
                          data.redemptionRequests[0].amount = 300000

                          // Before submitting the redemption proof, wait
                          // an amount of time that will make the request
                          // timed out and then report the timeout.
                          const beforeProofActions = async () => {
                            await increaseTime(redemptionTimeout)
                            await bridge.notifyRedemptionTimeout(
                              data.wallet.pubKeyHash,
                              [],
                              data.redemptionRequests[0].redeemerOutputScript
                            )
                          }

                          outcome = runRedemptionScenario(
                            data,
                            beforeProofActions
                          )
                        })

                        after(async () => {
                          walletRegistry.seize.reset()

                          await restoreSnapshot()
                        })

                        it("should revert", async () => {
                          await expect(outcome).to.be.revertedWith(
                            "Output value is not within the acceptable range of the timed out request"
                          )
                        })
                      }
                    )

                    context(
                      "when the single output is a legal P2PKH change with a non-zero value",
                      () => {
                        const data: RedemptionTestData = SingleP2PKHChange

                        let outcome: Promise<RedemptionScenarioOutcome>

                        before(async () => {
                          await createSnapshot()

                          outcome = runRedemptionScenario(data)
                        })

                        after(async () => {
                          await restoreSnapshot()
                        })

                        // Should be deemed as valid change though rejected
                        // because this change is a single output and at least
                        // one requested redemption is expected.
                        it("should revert", async () => {
                          await expect(outcome).to.be.revertedWith(
                            "Redemption transaction must process at least one redemption"
                          )
                        })
                      }
                    )

                    context(
                      "when the single output is a legal P2WPKH change with a non-zero value",
                      () => {
                        const data: RedemptionTestData = SingleP2WPKHChange

                        let outcome: Promise<RedemptionScenarioOutcome>

                        before(async () => {
                          await createSnapshot()

                          outcome = runRedemptionScenario(data)
                        })

                        after(async () => {
                          await restoreSnapshot()
                        })

                        // Should be deemed as valid change though rejected
                        // because this change is a single output and at least
                        // one requested redemption is expected.
                        it("should revert", async () => {
                          await expect(outcome).to.be.revertedWith(
                            "Redemption transaction must process at least one redemption"
                          )
                        })
                      }
                    )

                    context(
                      "when the single output is an illegal P2SH change with a non-zero value",
                      () => {
                        const data: RedemptionTestData = SingleP2SHChange

                        let outcome: Promise<RedemptionScenarioOutcome>

                        before(async () => {
                          await createSnapshot()

                          outcome = runRedemptionScenario(data)
                        })

                        after(async () => {
                          await restoreSnapshot()
                        })

                        // We have this case because P2SH script has a 20-byte
                        // payload which may match the 20-byte wallet public
                        // key hash though it should be always rejected as
                        // non-requested output. There is no need to check for
                        // P2WSH since the payload is always 32-byte there.
                        // The main reason we need to bother about 20-byte
                        // hashes is because the wallet public key hash has
                        // always 20-bytes and we must make sure no redemption
                        // request uses it as a redeemer script to not confuse
                        // an output that will try to handle that request with
                        // a proper change output also referencing the wallet
                        // public key hash.
                        it("should revert", async () => {
                          await expect(outcome).to.be.revertedWith(
                            "Output is a non-requested redemption"
                          )
                        })
                      }
                    )

                    context(
                      "when the single output is a change with a zero as value",
                      () => {
                        const data: RedemptionTestData =
                          SingleP2WPKHChangeZeroValue

                        let outcome: Promise<RedemptionScenarioOutcome>

                        before(async () => {
                          await createSnapshot()

                          outcome = runRedemptionScenario(data)
                        })

                        after(async () => {
                          await restoreSnapshot()
                        })

                        it("should revert", async () => {
                          await expect(outcome).to.be.revertedWith(
                            "Output is a non-requested redemption"
                          )
                        })
                      }
                    )

                    context(
                      "when the single output is a non-requested redemption to an arbitrary script",
                      () => {
                        const data: RedemptionTestData =
                          SingleNonRequestedRedemption

                        let outcome: Promise<RedemptionScenarioOutcome>

                        before(async () => {
                          await createSnapshot()

                          outcome = runRedemptionScenario(data)
                        })

                        after(async () => {
                          await restoreSnapshot()
                        })

                        it("should revert", async () => {
                          await expect(outcome).to.be.revertedWith(
                            "Output is a non-requested redemption"
                          )
                        })
                      }
                    )

                    context(
                      "when the single output is provably unspendable OP_RETURN",
                      () => {
                        const data: RedemptionTestData =
                          SingleProvablyUnspendable

                        let outcome: Promise<RedemptionScenarioOutcome>

                        before(async () => {
                          await createSnapshot()

                          outcome = runRedemptionScenario(data)
                        })

                        after(async () => {
                          await restoreSnapshot()
                        })

                        it("should revert", async () => {
                          await expect(outcome).to.be.revertedWith(
                            "Output is a non-requested redemption"
                          )
                        })
                      }
                    )
                  })

                  context("when there are multiple outputs", () => {
                    context(
                      "when output vector consists only of pending requested redemptions",
                      () => {
                        const data: RedemptionTestData =
                          MultiplePendingRequestedRedemptions

                        let tx: ContractTransaction
                        let bridgeBalance: RedemptionBalanceChange
                        let walletPendingRedemptionsValue: RedemptionBalanceChange
                        let treasuryBalance: RedemptionBalanceChange
                        let redeemersBalances: RedemptionBalanceChange[]

                        before(async () => {
                          await createSnapshot()

                          // Simulate the situation when treasury fee is 0% to
                          // allow using the whole wallet's main UTXO value
                          // to fulfill the redemption requests.
                          await bridge.setRedemptionTreasuryFeeDivisor(0)

                          // eslint-disable-next-line @typescript-eslint/no-extra-semi
                          ;({
                            tx,
                            bridgeBalance,
                            walletPendingRedemptionsValue,
                            treasuryBalance,
                            redeemersBalances,
                          } = await runRedemptionScenario(data))
                        })

                        after(async () => {
                          await restoreSnapshot()
                        })

                        it("should close processed redemption requests", async () => {
                          for (
                            let i = 0;
                            i < data.redemptionRequests.length;
                            i++
                          ) {
                            const redemptionRequest =
                              // eslint-disable-next-line no-await-in-loop
                              await bridge.pendingRedemptions(
                                buildRedemptionKey(
                                  data.wallet.pubKeyHash,
                                  data.redemptionRequests[i]
                                    .redeemerOutputScript
                                )
                              )

                            expect(redemptionRequest.requestedAt).to.be.equal(
                              0,
                              `Redemption request with index ${i} has not been closed`
                            )
                          }
                        })

                        it("should delete the wallet's main UTXO", async () => {
                          // The Bitcoin redemption transaction has no change
                          // output so the wallet's main UTXO should be
                          // deleted on the Bridge side.
                          expect(
                            (await bridge.wallets(data.wallet.pubKeyHash))
                              .mainUtxoHash
                          ).to.be.equal(ethers.constants.HashZero)
                        })

                        it("should mark the previous main UTXO as spent", async () => {
                          const mainUtxoKey = ethers.utils.solidityKeccak256(
                            ["bytes32", "uint32"],
                            [data.mainUtxo.txHash, data.mainUtxo.txOutputIndex]
                          )

                          expect(await bridge.spentMainUTXOs(mainUtxoKey)).to.be
                            .true
                        })

                        it("should decrease the wallet's pending redemptions value", async () => {
                          // Wallet pending redemptions value should be
                          // decreased by the total redeemable amount but since
                          // the treasury fee is 0% in this test case, the
                          // total redeemable amount is equal to the total
                          // requested amount. See docs of the used test
                          // data for details.
                          expect(
                            walletPendingRedemptionsValue.afterProof.sub(
                              walletPendingRedemptionsValue.beforeProof
                            )
                          ).to.equal(-959845)
                        })

                        it("should decrease Bridge's balance in Bank", async () => {
                          // Balance should be decreased by the total
                          // redeemable amount but since the treasury fee
                          // is 0% in this test case, the total redeemable
                          // amount is equal to the total requested amount.
                          // See docs of the used test data for details.
                          await expect(tx)
                            .to.emit(bank, "BalanceDecreased")
                            .withArgs(bridge.address, 959845)
                          // In this case, the total Bridge balance change
                          // should be also equal to the same amount.
                          expect(
                            bridgeBalance.afterProof.sub(
                              bridgeBalance.beforeProof
                            )
                          ).to.equal(-959845)
                        })

                        it("should not transfer anything to the treasury", async () => {
                          // Treasury balance should not be increased because
                          // the treasury fee is 0% in this test case.
                          expect(
                            treasuryBalance.afterProof.sub(
                              treasuryBalance.beforeProof
                            )
                          ).to.equal(0)
                        })

                        it("should not change redeemers balances in any way", async () => {
                          // Redemption proof submission should NEVER cause
                          // any change of the redeemers balances.
                          for (
                            let i = 0;
                            i < data.redemptionRequests.length;
                            i++
                          ) {
                            const redeemerBalance = redeemersBalances[i]

                            expect(
                              redeemerBalance.afterProof.sub(
                                redeemerBalance.beforeProof
                              )
                            ).to.be.equal(
                              0,
                              `Balance of redeemer with index ${i} has changed`
                            )
                          }
                        })
                      }
                    )

                    context(
                      "when output vector consists of pending requested redemptions and a non-zero change",
                      () => {
                        const data: RedemptionTestData =
                          MultiplePendingRequestedRedemptionsWithP2WPKHChange

                        let tx: ContractTransaction
                        let bridgeBalance: RedemptionBalanceChange
                        let walletPendingRedemptionsValue: RedemptionBalanceChange
                        let treasuryBalance: RedemptionBalanceChange
                        let redeemersBalances: RedemptionBalanceChange[]

                        before(async () => {
                          await createSnapshot()

                          // eslint-disable-next-line @typescript-eslint/no-extra-semi
                          ;({
                            tx,
                            bridgeBalance,
                            walletPendingRedemptionsValue,
                            treasuryBalance,
                            redeemersBalances,
                          } = await runRedemptionScenario(data))
                        })

                        after(async () => {
                          await restoreSnapshot()
                        })

                        it("should close processed redemption requests", async () => {
                          for (
                            let i = 0;
                            i < data.redemptionRequests.length;
                            i++
                          ) {
                            const redemptionRequest =
                              // eslint-disable-next-line no-await-in-loop
                              await bridge.pendingRedemptions(
                                buildRedemptionKey(
                                  data.wallet.pubKeyHash,
                                  data.redemptionRequests[i]
                                    .redeemerOutputScript
                                )
                              )

                            expect(redemptionRequest.requestedAt).to.be.equal(
                              0,
                              `Redemption request with index ${i} has not been closed`
                            )
                          }
                        })

                        it("should update the wallet's main UTXO", async () => {
                          // Change index and value can be taken by exploring
                          // the redemption transaction structure and getting
                          // the output pointing back to wallet PKH.
                          const expectedMainUtxoHash = buildMainUtxoHash(
                            data.redemptionTx.hash,
                            5,
                            137130866
                          )

                          expect(
                            (await bridge.wallets(data.wallet.pubKeyHash))
                              .mainUtxoHash
                          ).to.be.equal(expectedMainUtxoHash)
                        })

                        it("should mark the previous main UTXO as spent", async () => {
                          const mainUtxoKey = ethers.utils.solidityKeccak256(
                            ["bytes32", "uint32"],
                            [data.mainUtxo.txHash, data.mainUtxo.txOutputIndex]
                          )

                          expect(await bridge.spentMainUTXOs(mainUtxoKey)).to.be
                            .true
                        })

                        it("should decrease the wallet's pending redemptions value", async () => {
                          // Wallet pending redemptions value should be
                          // decreased by the total redeemable amount. See docs
                          // of the used test data for details.
                          expect(
                            walletPendingRedemptionsValue.afterProof.sub(
                              walletPendingRedemptionsValue.beforeProof
                            )
                          ).to.equal(-6432350)
                        })

                        it("should decrease Bridge's balance in Bank", async () => {
                          // Balance should be decreased by the total
                          // redeemable amount. See docs of the used test
                          // data for details.
                          await expect(tx)
                            .to.emit(bank, "BalanceDecreased")
                            .withArgs(bridge.address, 6432350)
                          // However, the total balance change of the
                          // Bridge should also consider the treasury
                          // fee collected upon requests and transferred
                          // to the treasury at the end of the proof.
                          // This is why the total Bridge's balance change
                          // is equal to the total requested amount for
                          // all requests. See docs of the used test data
                          // for details.
                          expect(
                            bridgeBalance.afterProof.sub(
                              bridgeBalance.beforeProof
                            )
                          ).to.equal(-6435567)
                        })

                        it("should transfer collected treasury fee", async () => {
                          // Treasury balance should be increased by the total
                          // treasury fee for all requests. See docs of the
                          // used test data for details.
                          expect(
                            treasuryBalance.afterProof.sub(
                              treasuryBalance.beforeProof
                            )
                          ).to.equal(3217)
                        })

                        it("should not change redeemers balances in any way", async () => {
                          // Redemption proof submission should NEVER cause
                          // any change of the redeemers balances.
                          for (
                            let i = 0;
                            i < data.redemptionRequests.length;
                            i++
                          ) {
                            const redeemerBalance = redeemersBalances[i]

                            expect(
                              redeemerBalance.afterProof.sub(
                                redeemerBalance.beforeProof
                              )
                            ).to.be.equal(
                              0,
                              `Balance of redeemer with index ${i} has changed`
                            )
                          }
                        })
                      }
                    )

                    context(
                      "when output vector consists only of reported timed out requested redemptions",
                      () => {
                        const data: RedemptionTestData =
                          MultiplePendingRequestedRedemptions

                        let tx: ContractTransaction
                        let bridgeBalance: RedemptionBalanceChange
                        let walletPendingRedemptionsValue: RedemptionBalanceChange
                        let treasuryBalance: RedemptionBalanceChange
                        let redeemersBalances: RedemptionBalanceChange[]

                        before(async () => {
                          await createSnapshot()

                          // Simulate the situation when treasury fee is 0% to
                          // allow using the whole wallet's main UTXO value
                          // to fulfill the redemption requests.
                          await bridge.setRedemptionTreasuryFeeDivisor(0)

                          // Before submitting the redemption proof, wait
                          // an amount of time that will make the requests
                          // timed out and then report the timeouts.
                          const beforeProofActions = async () => {
                            await increaseTime(redemptionTimeout)

                            for (
                              let i = 0;
                              i < data.redemptionRequests.length;
                              i++
                            ) {
                              // eslint-disable-next-line no-await-in-loop
                              await bridge.notifyRedemptionTimeout(
                                data.wallet.pubKeyHash,
                                [],
                                data.redemptionRequests[i].redeemerOutputScript
                              )
                            }
                          }

                          // eslint-disable-next-line @typescript-eslint/no-extra-semi
                          ;({
                            tx,
                            bridgeBalance,
                            walletPendingRedemptionsValue,
                            treasuryBalance,
                            redeemersBalances,
                          } = await runRedemptionScenario(
                            data,
                            beforeProofActions
                          ))
                        })

                        after(async () => {
                          walletRegistry.seize.reset()

                          await restoreSnapshot()
                        })

                        it("should hold the timed out requests in the contract state", async () => {
                          for (
                            let i = 0;
                            i < data.redemptionRequests.length;
                            i++
                          ) {
                            const redemptionRequest =
                              // eslint-disable-next-line no-await-in-loop
                              await bridge.timedOutRedemptions(
                                buildRedemptionKey(
                                  data.wallet.pubKeyHash,
                                  data.redemptionRequests[i]
                                    .redeemerOutputScript
                                )
                              )

                            expect(
                              redemptionRequest.requestedAt
                            ).to.be.greaterThan(
                              0,
                              `Timed out request with index ${i} was removed from the contract state`
                            )
                          }
                        })

                        it("should delete the wallet's main UTXO", async () => {
                          // The Bitcoin redemption transaction has no change
                          // output so the wallet's main UTXO should be
                          // deleted on the Bridge side. It doesn't matter
                          // that all redemptions handled by the transaction
                          // are reported as timed out.
                          expect(
                            (await bridge.wallets(data.wallet.pubKeyHash))
                              .mainUtxoHash
                          ).to.be.equal(ethers.constants.HashZero)
                        })

                        it("should mark the previous main UTXO as spent", async () => {
                          const mainUtxoKey = ethers.utils.solidityKeccak256(
                            ["bytes32", "uint32"],
                            [data.mainUtxo.txHash, data.mainUtxo.txOutputIndex]
                          )

                          expect(await bridge.spentMainUTXOs(mainUtxoKey)).to.be
                            .true
                        })

                        it("should not change the wallet's pending redemptions value", async () => {
                          // All the bookkeeping regarding the timed out
                          // requests was done upon timeout reports. The
                          // wallet pending redemptions value should not
                          // be changed in any way.
                          expect(
                            walletPendingRedemptionsValue.afterProof.sub(
                              walletPendingRedemptionsValue.beforeProof
                            )
                          ).to.equal(0)
                        })

                        it("should not change Bridge's balance in Bank", async () => {
                          // All the bookkeeping regarding the timed out
                          // requests was done upon timeout reports. The Bridge
                          // balance in the bank should neither be decreased...
                          await expect(tx)
                            .to.emit(bank, "BalanceDecreased")
                            .withArgs(bridge.address, 0)
                          // ...nor changed in any other way.
                          expect(
                            bridgeBalance.afterProof.sub(
                              bridgeBalance.beforeProof
                            )
                          ).to.equal(0)
                        })

                        it("should not transfer anything to the treasury", async () => {
                          // Treasury balance should not be increased in any way
                          // since all requests handled by the redemption
                          // transaction are reported as timed out and are just
                          // skipped during processing.
                          expect(
                            treasuryBalance.afterProof.sub(
                              treasuryBalance.beforeProof
                            )
                          ).to.equal(0)
                        })

                        it("should not change redeemers balances in any way", async () => {
                          // Redemption proof submission should NEVER cause
                          // any change of the redeemers balances.
                          for (
                            let i = 0;
                            i < data.redemptionRequests.length;
                            i++
                          ) {
                            const redeemerBalance = redeemersBalances[i]

                            expect(
                              redeemerBalance.afterProof.sub(
                                redeemerBalance.beforeProof
                              )
                            ).to.be.equal(
                              0,
                              `Balance of redeemer with index ${i} has changed`
                            )
                          }
                        })
                      }
                    )

                    context(
                      "when output vector consists of reported timed out requested redemptions and a non-zero change",
                      () => {
                        const data: RedemptionTestData =
                          MultiplePendingRequestedRedemptionsWithP2WPKHChange

                        let tx: ContractTransaction
                        let bridgeBalance: RedemptionBalanceChange
                        let walletPendingRedemptionsValue: RedemptionBalanceChange
                        let treasuryBalance: RedemptionBalanceChange
                        let redeemersBalances: RedemptionBalanceChange[]

                        before(async () => {
                          await createSnapshot()

                          // Before submitting the redemption proof, wait
                          // an amount of time that will make the requests
                          // timed out and then report the timeouts.
                          const beforeProofActions = async () => {
                            await increaseTime(redemptionTimeout)

                            for (
                              let i = 0;
                              i < data.redemptionRequests.length;
                              i++
                            ) {
                              // eslint-disable-next-line no-await-in-loop
                              await bridge.notifyRedemptionTimeout(
                                data.wallet.pubKeyHash,
                                [],
                                data.redemptionRequests[i].redeemerOutputScript
                              )
                            }
                          }

                          // eslint-disable-next-line @typescript-eslint/no-extra-semi
                          ;({
                            tx,
                            bridgeBalance,
                            walletPendingRedemptionsValue,
                            treasuryBalance,
                            redeemersBalances,
                          } = await runRedemptionScenario(
                            data,
                            beforeProofActions
                          ))
                        })

                        after(async () => {
                          walletRegistry.seize.reset()

                          await restoreSnapshot()
                        })

                        it("should hold the timed out requests in the contract state", async () => {
                          for (
                            let i = 0;
                            i < data.redemptionRequests.length;
                            i++
                          ) {
                            const redemptionRequest =
                              // eslint-disable-next-line no-await-in-loop
                              await bridge.timedOutRedemptions(
                                buildRedemptionKey(
                                  data.wallet.pubKeyHash,
                                  data.redemptionRequests[i]
                                    .redeemerOutputScript
                                )
                              )

                            expect(
                              redemptionRequest.requestedAt
                            ).to.be.greaterThan(
                              0,
                              `Timed out request with index ${i} was removed from the contract state`
                            )
                          }
                        })

                        it("should update the wallet's main UTXO", async () => {
                          // Change index and value can be taken by exploring
                          // the redemption transaction structure and getting
                          // the output pointing back to wallet PKH.
                          const expectedMainUtxoHash = buildMainUtxoHash(
                            data.redemptionTx.hash,
                            5,
                            137130866
                          )

                          expect(
                            (await bridge.wallets(data.wallet.pubKeyHash))
                              .mainUtxoHash
                          ).to.be.equal(expectedMainUtxoHash)
                        })

                        it("should mark the previous main UTXO as spent", async () => {
                          const mainUtxoKey = ethers.utils.solidityKeccak256(
                            ["bytes32", "uint32"],
                            [data.mainUtxo.txHash, data.mainUtxo.txOutputIndex]
                          )

                          expect(await bridge.spentMainUTXOs(mainUtxoKey)).to.be
                            .true
                        })

                        it("should not change the wallet's pending redemptions value", async () => {
                          // All the bookkeeping regarding the timed out
                          // requests was done upon timeout reports. The
                          // wallet pending redemptions value should not
                          // be changed in any way.
                          expect(
                            walletPendingRedemptionsValue.afterProof.sub(
                              walletPendingRedemptionsValue.beforeProof
                            )
                          ).to.equal(0)
                        })

                        it("should not change Bridge's balance in Bank", async () => {
                          // All the bookkeeping regarding the timed out
                          // requests was done upon timeout reports. The Bridge
                          // balance in the bank should neither be decreased...
                          await expect(tx)
                            .to.emit(bank, "BalanceDecreased")
                            .withArgs(bridge.address, 0)
                          // ...nor changed in any other way.
                          expect(
                            bridgeBalance.afterProof.sub(
                              bridgeBalance.beforeProof
                            )
                          ).to.equal(0)
                        })

                        it("should not transfer anything to the treasury", async () => {
                          // Treasury balance should not be increased in any way
                          // since all requests handled by the redemption
                          // transaction are reported as timed out and are just
                          // skipped during processing.
                          expect(
                            treasuryBalance.afterProof.sub(
                              treasuryBalance.beforeProof
                            )
                          ).to.equal(0)
                        })

                        it("should not change redeemers balances in any way", async () => {
                          // Redemption proof submission should NEVER cause
                          // any change of the redeemers balances.
                          for (
                            let i = 0;
                            i < data.redemptionRequests.length;
                            i++
                          ) {
                            const redeemerBalance = redeemersBalances[i]

                            expect(
                              redeemerBalance.afterProof.sub(
                                redeemerBalance.beforeProof
                              )
                            ).to.be.equal(
                              0,
                              `Balance of redeemer with index ${i} has changed`
                            )
                          }
                        })
                      }
                    )

                    context(
                      "when output vector consists of pending requested redemptions and reported timed out requested redemptions",
                      () => {
                        const data: RedemptionTestData =
                          MultiplePendingRequestedRedemptions

                        let tx: ContractTransaction
                        let bridgeBalance: RedemptionBalanceChange
                        let walletPendingRedemptionsValue: RedemptionBalanceChange
                        let treasuryBalance: RedemptionBalanceChange
                        let redeemersBalances: RedemptionBalanceChange[]

                        before(async () => {
                          await createSnapshot()

                          // Simulate the situation when treasury fee is 0% to
                          // allow using the whole wallet's main UTXO value
                          // to fulfill the redemption requests.
                          await bridge.setRedemptionTreasuryFeeDivisor(0)

                          // Before submitting the redemption proof, wait
                          // an amount of time that will make the requests
                          // timed out but report timeout only the two first
                          // requests.
                          const beforeProofActions = async () => {
                            await increaseTime(redemptionTimeout)

                            await bridge.notifyRedemptionTimeout(
                              data.wallet.pubKeyHash,
                              [],
                              data.redemptionRequests[0].redeemerOutputScript
                            )
                            await bridge.notifyRedemptionTimeout(
                              data.wallet.pubKeyHash,
                              [],
                              data.redemptionRequests[1].redeemerOutputScript
                            )
                          }

                          // eslint-disable-next-line @typescript-eslint/no-extra-semi
                          ;({
                            tx,
                            bridgeBalance,
                            walletPendingRedemptionsValue,
                            treasuryBalance,
                            redeemersBalances,
                          } = await runRedemptionScenario(
                            data,
                            beforeProofActions
                          ))
                        })

                        after(async () => {
                          walletRegistry.seize.reset()

                          await restoreSnapshot()
                        })

                        it("should hold the timed out requests in the contract state", async () => {
                          // Check the two first requests reported as timed out
                          // are actually held in the contract state after
                          // proof submission.
                          for (let i = 0; i < 2; i++) {
                            const redemptionRequest =
                              // eslint-disable-next-line no-await-in-loop
                              await bridge.timedOutRedemptions(
                                buildRedemptionKey(
                                  data.wallet.pubKeyHash,
                                  data.redemptionRequests[i]
                                    .redeemerOutputScript
                                )
                              )

                            expect(
                              redemptionRequest.requestedAt
                            ).to.be.greaterThan(
                              0,
                              `Timed out request with index ${i} was removed from the contract state`
                            )
                          }
                        })

                        it("should close processed redemption requests", async () => {
                          // Check the remaining requests not reported as
                          // timed out were actually closed after proof
                          // submission.
                          for (
                            let i = 2;
                            i < data.redemptionRequests.length;
                            i++
                          ) {
                            const redemptionRequest =
                              // eslint-disable-next-line no-await-in-loop
                              await bridge.pendingRedemptions(
                                buildRedemptionKey(
                                  data.wallet.pubKeyHash,
                                  data.redemptionRequests[i]
                                    .redeemerOutputScript
                                )
                              )

                            expect(redemptionRequest.requestedAt).to.be.equal(
                              0,
                              `Redemption request with index ${i} has not been closed`
                            )
                          }
                        })

                        it("should delete the wallet's main UTXO", async () => {
                          // The Bitcoin redemption transaction has no change
                          // output so the wallet's main UTXO should be
                          // deleted on the Bridge side.
                          expect(
                            (await bridge.wallets(data.wallet.pubKeyHash))
                              .mainUtxoHash
                          ).to.be.equal(ethers.constants.HashZero)
                        })

                        it("should mark the previous main UTXO as spent", async () => {
                          const mainUtxoKey = ethers.utils.solidityKeccak256(
                            ["bytes32", "uint32"],
                            [data.mainUtxo.txHash, data.mainUtxo.txOutputIndex]
                          )

                          expect(await bridge.spentMainUTXOs(mainUtxoKey)).to.be
                            .true
                        })

                        it("should decrease the wallet's pending redemptions value", async () => {
                          // Wallet pending redemptions value should be
                          // decreased by the total redeemable amount but since
                          // the treasury fee is 0% in this test case, the
                          // total redeemable amount is equal to the total
                          // requested amount. However, only pending
                          // requests are taken into account and all reported
                          // timeouts should be ignored because the appropriate
                          // bookkeeping was already made upon timeout reports.
                          // See docs of the used test data for details.
                          expect(
                            walletPendingRedemptionsValue.afterProof.sub(
                              walletPendingRedemptionsValue.beforeProof
                            )
                          ).to.equal(-575907)
                        })

                        it("should decrease Bridge's balance in Bank", async () => {
                          // Balance should be decreased by the total
                          // redeemable amount but since the treasury fee
                          // is 0% in this test case, the total redeemable
                          // amount is equal to the total requested amount.
                          // However, only pending requests are taken into
                          // account and all reported timeouts should be
                          // ignored because the appropriate bookkeeping was
                          // already made upon timeout reports. See docs of the
                          // used test data for details.
                          await expect(tx)
                            .to.emit(bank, "BalanceDecreased")
                            .withArgs(bridge.address, 575907)
                          // In this case, the total Bridge balance change
                          // should be also equal to the same amount.
                          expect(
                            bridgeBalance.afterProof.sub(
                              bridgeBalance.beforeProof
                            )
                          ).to.equal(-575907)
                        })

                        it("should not transfer anything to the treasury", async () => {
                          // Treasury balance should not be increased because
                          // the treasury fee is 0% in this test case.
                          expect(
                            treasuryBalance.afterProof.sub(
                              treasuryBalance.beforeProof
                            )
                          ).to.equal(0)
                        })

                        it("should not change redeemers balances in any way", async () => {
                          // Redemption proof submission should NEVER cause
                          // any change of the redeemers balances.
                          for (
                            let i = 0;
                            i < data.redemptionRequests.length;
                            i++
                          ) {
                            const redeemerBalance = redeemersBalances[i]

                            expect(
                              redeemerBalance.afterProof.sub(
                                redeemerBalance.beforeProof
                              )
                            ).to.be.equal(
                              0,
                              `Balance of redeemer with index ${i} has changed`
                            )
                          }
                        })
                      }
                    )

                    context(
                      "when output vector consists of pending requested redemptions, reported timed out requested redemptions and a non-zero change",
                      () => {
                        const data: RedemptionTestData =
                          MultiplePendingRequestedRedemptionsWithP2WPKHChange

                        let tx: ContractTransaction
                        let bridgeBalance: RedemptionBalanceChange
                        let walletPendingRedemptionsValue: RedemptionBalanceChange
                        let treasuryBalance: RedemptionBalanceChange
                        let redeemersBalances: RedemptionBalanceChange[]

                        before(async () => {
                          await createSnapshot()

                          // Before submitting the redemption proof, wait
                          // an amount of time that will make the requests
                          // timed out but report timeout only the two first
                          // requests.
                          const beforeProofActions = async () => {
                            await increaseTime(redemptionTimeout)

                            await bridge.notifyRedemptionTimeout(
                              data.wallet.pubKeyHash,
                              [],
                              data.redemptionRequests[0].redeemerOutputScript
                            )
                            await bridge.notifyRedemptionTimeout(
                              data.wallet.pubKeyHash,
                              [],
                              data.redemptionRequests[1].redeemerOutputScript
                            )
                          }

                          // eslint-disable-next-line @typescript-eslint/no-extra-semi
                          ;({
                            tx,
                            bridgeBalance,
                            walletPendingRedemptionsValue,
                            treasuryBalance,
                            redeemersBalances,
                          } = await runRedemptionScenario(
                            data,
                            beforeProofActions
                          ))
                        })

                        after(async () => {
                          walletRegistry.seize.reset()

                          await restoreSnapshot()
                        })

                        it("should hold the timed out requests in the contract state", async () => {
                          // Check the two first requests reported as timed out
                          // are actually held in the contract state after
                          // proof submission.
                          for (let i = 0; i < 2; i++) {
                            const redemptionRequest =
                              // eslint-disable-next-line no-await-in-loop
                              await bridge.timedOutRedemptions(
                                buildRedemptionKey(
                                  data.wallet.pubKeyHash,
                                  data.redemptionRequests[i]
                                    .redeemerOutputScript
                                )
                              )

                            expect(
                              redemptionRequest.requestedAt
                            ).to.be.greaterThan(
                              0,
                              `Timed out request with index ${i} was removed from the contract state`
                            )
                          }
                        })

                        it("should close processed redemption requests", async () => {
                          // Check the remaining requests not reported as
                          // timed out were actually closed after proof
                          // submission.
                          for (
                            let i = 2;
                            i < data.redemptionRequests.length;
                            i++
                          ) {
                            const redemptionRequest =
                              // eslint-disable-next-line no-await-in-loop
                              await bridge.pendingRedemptions(
                                buildRedemptionKey(
                                  data.wallet.pubKeyHash,
                                  data.redemptionRequests[i]
                                    .redeemerOutputScript
                                )
                              )

                            expect(redemptionRequest.requestedAt).to.be.equal(
                              0,
                              `Redemption request with index ${i} has not been closed`
                            )
                          }
                        })

                        it("should update the wallet's main UTXO", async () => {
                          // Change index and value can be taken by exploring
                          // the redemption transaction structure and getting
                          // the output pointing back to wallet PKH.
                          const expectedMainUtxoHash = buildMainUtxoHash(
                            data.redemptionTx.hash,
                            5,
                            137130866
                          )

                          expect(
                            (await bridge.wallets(data.wallet.pubKeyHash))
                              .mainUtxoHash
                          ).to.be.equal(expectedMainUtxoHash)
                        })

                        it("should mark the previous main UTXO as spent", async () => {
                          const mainUtxoKey = ethers.utils.solidityKeccak256(
                            ["bytes32", "uint32"],
                            [data.mainUtxo.txHash, data.mainUtxo.txOutputIndex]
                          )

                          expect(await bridge.spentMainUTXOs(mainUtxoKey)).to.be
                            .true
                        })

                        it("should decrease the wallet's pending redemptions value", async () => {
                          // Wallet pending redemptions value should be
                          // decreased by the total redeemable amount. However,
                          // only pending requests are taken into account and
                          // all reported timeouts should be ignored because
                          // the appropriate bookkeeping was already made upon
                          // timeout reports. See docs of the used test data
                          // for details.
                          expect(
                            walletPendingRedemptionsValue.afterProof.sub(
                              walletPendingRedemptionsValue.beforeProof
                            )
                          ).to.equal(-4433350)
                        })

                        it("should decrease Bridge's balance in Bank", async () => {
                          // Balance should be decreased by the total
                          // redeemable amount. However, only pending requests
                          // are taken into account and all reported timeouts
                          // should be ignored because the appropriate
                          // bookkeeping was already made upon timeout reports.
                          // See docs of the used test data for details.
                          await expect(tx)
                            .to.emit(bank, "BalanceDecreased")
                            .withArgs(bridge.address, 4433350)
                          // However, the total balance change of the
                          // Bridge should also consider the treasury
                          // fee collected upon requests and transferred
                          // to the treasury at the end of the proof.
                          // This is why the total Bridge's balance change
                          // is equal to the total requested amount for
                          // all requests (without taking the reported timed
                          // out ones into account). See docs of the used test
                          // data for details.
                          expect(
                            bridgeBalance.afterProof.sub(
                              bridgeBalance.beforeProof
                            )
                          ).to.equal(-4435567)
                        })

                        it("should transfer collected treasury fee", async () => {
                          // Treasury balance should be increased by the total
                          // treasury fee for all requests. However, only
                          // pending requests are taken into account and all
                          // reported timeouts should be ignored because the
                          // appropriate bookkeeping was already made upon
                          // timeout reports. See docs of the used test data
                          // for details.
                          expect(
                            treasuryBalance.afterProof.sub(
                              treasuryBalance.beforeProof
                            )
                          ).to.equal(2217)
                        })

                        it("should not change redeemers balances in any way", async () => {
                          // Redemption proof submission should NEVER cause
                          // any change of the redeemers balances.
                          for (
                            let i = 0;
                            i < data.redemptionRequests.length;
                            i++
                          ) {
                            const redeemerBalance = redeemersBalances[i]

                            expect(
                              redeemerBalance.afterProof.sub(
                                redeemerBalance.beforeProof
                              )
                            ).to.be.equal(
                              0,
                              `Balance of redeemer with index ${i} has changed`
                            )
                          }
                        })
                      }
                    )

                    context(
                      "when output vector contains a pending requested redemption with wrong amount redeemed",
                      () => {
                        const data: RedemptionTestData = JSON.parse(
                          JSON.stringify(MultiplePendingRequestedRedemptions)
                        )

                        let outcome: Promise<RedemptionScenarioOutcome>

                        before(async () => {
                          await createSnapshot()

                          // Alter the last redemption requests in the test
                          // data and set such an amount that will cause
                          // the Bitcoin redemption transaction to be deemed
                          // as invalid due to a wrong amount. The corresponding
                          // transaction output has the value of 191169 so to
                          // make this test scenario happen, the request amount
                          // must be way different (lesser or greater) than the
                          // output value. Worth noting that this test scenario
                          // tests the amount condition in a general and simplified
                          // way without stressing all specific edge cases.
                          // Doing a detailed check would require more dedicated
                          // test data sets which would make it far more
                          // complicated without giving much value in return.
                          data.redemptionRequests[4].amount = 100000

                          outcome = runRedemptionScenario(data)
                        })

                        after(async () => {
                          await restoreSnapshot()
                        })

                        it("should revert", async () => {
                          await expect(outcome).to.be.revertedWith(
                            "Output value is not within the acceptable range of the pending request"
                          )
                        })
                      }
                    )

                    context(
                      "when output vector contains a reported timed out requested redemption with wrong amount redeemed",
                      () => {
                        const data: RedemptionTestData = JSON.parse(
                          JSON.stringify(MultiplePendingRequestedRedemptions)
                        )

                        let outcome: Promise<RedemptionScenarioOutcome>

                        before(async () => {
                          await createSnapshot()

                          // Alter the last redemption requests in the test
                          // data and set such an amount that will cause
                          // the Bitcoin redemption transaction to be deemed
                          // as invalid due to a wrong amount. The corresponding
                          // transaction output has the value of 191169 so to
                          // make this test scenario happen, the request amount
                          // must be way different (lesser or greater) than the
                          // output value. Worth noting that this test scenario
                          // tests the amount condition in a general and simplified
                          // way without stressing all specific edge cases.
                          // Doing a detailed check would require more dedicated
                          // test data sets which would make it far more
                          // complicated without giving much value in return.
                          data.redemptionRequests[4].amount = 100000

                          // Before submitting the redemption proof, wait
                          // an amount of time that will make the last request
                          // timed out and then report the timeout.
                          const beforeProofActions = async () => {
                            await increaseTime(redemptionTimeout)
                            await bridge.notifyRedemptionTimeout(
                              data.wallet.pubKeyHash,
                              [],
                              data.redemptionRequests[4].redeemerOutputScript
                            )
                          }

                          outcome = runRedemptionScenario(
                            data,
                            beforeProofActions
                          )
                        })

                        after(async () => {
                          walletRegistry.seize.reset()

                          await restoreSnapshot()
                        })

                        it("should revert", async () => {
                          await expect(outcome).to.be.revertedWith(
                            "Output value is not within the acceptable range of the timed out request"
                          )
                        })
                      }
                    )

                    context(
                      "when output vector contains a non-zero P2SH change output",
                      () => {
                        const data: RedemptionTestData = JSON.parse(
                          JSON.stringify(
                            MultiplePendingRequestedRedemptionsWithP2SHChange
                          )
                        )

                        let outcome: Promise<RedemptionScenarioOutcome>

                        before(async () => {
                          await createSnapshot()

                          outcome = runRedemptionScenario(data)
                        })

                        after(async () => {
                          await restoreSnapshot()
                        })

                        // We have this case because P2SH script has a 20-byte
                        // payload which may match the 20-byte wallet public
                        // key hash though it should be always rejected as
                        // non-requested output. There is no need to check for
                        // P2WSH since the payload is always 32-byte there.
                        it("should revert", async () => {
                          await expect(outcome).to.be.revertedWith(
                            "Output is a non-requested redemption"
                          )
                        })
                      }
                    )

                    context(
                      "when output vector contains multiple non-zero change outputs",
                      () => {
                        const data: RedemptionTestData = JSON.parse(
                          JSON.stringify(
                            MultiplePendingRequestedRedemptionsWithMultipleP2WPKHChanges
                          )
                        )

                        let outcome: Promise<RedemptionScenarioOutcome>

                        before(async () => {
                          await createSnapshot()

                          outcome = runRedemptionScenario(data)
                        })

                        after(async () => {
                          await restoreSnapshot()
                        })

                        it("should revert", async () => {
                          await expect(outcome).to.be.revertedWith(
                            "Output is a non-requested redemption"
                          )
                        })
                      }
                    )

                    context(
                      "when output vector contains one change but with zero as value",
                      () => {
                        const data: RedemptionTestData = JSON.parse(
                          JSON.stringify(
                            MultiplePendingRequestedRedemptionsWithP2WPKHChangeZeroValue
                          )
                        )

                        let outcome: Promise<RedemptionScenarioOutcome>

                        before(async () => {
                          await createSnapshot()

                          outcome = runRedemptionScenario(data)
                        })

                        after(async () => {
                          await restoreSnapshot()
                        })

                        it("should revert", async () => {
                          await expect(outcome).to.be.revertedWith(
                            "Output is a non-requested redemption"
                          )
                        })
                      }
                    )

                    context(
                      "when output vector contains a non-requested redemption to an arbitrary script hash",
                      () => {
                        const data: RedemptionTestData = JSON.parse(
                          JSON.stringify(
                            MultiplePendingRequestedRedemptionsWithNonRequestedRedemption
                          )
                        )

                        let outcome: Promise<RedemptionScenarioOutcome>

                        before(async () => {
                          await createSnapshot()

                          outcome = runRedemptionScenario(data)
                        })

                        after(async () => {
                          await restoreSnapshot()
                        })

                        it("should revert", async () => {
                          await expect(outcome).to.be.revertedWith(
                            "Output is a non-requested redemption"
                          )
                        })
                      }
                    )

                    context(
                      "when output vector contains a provably unspendable OP_RETURN output",
                      () => {
                        const data: RedemptionTestData = JSON.parse(
                          JSON.stringify(
                            MultiplePendingRequestedRedemptionsWithProvablyUnspendable
                          )
                        )

                        let outcome: Promise<RedemptionScenarioOutcome>

                        before(async () => {
                          await createSnapshot()

                          outcome = runRedemptionScenario(data)
                        })

                        after(async () => {
                          await restoreSnapshot()
                        })

                        it("should revert", async () => {
                          await expect(outcome).to.be.revertedWith(
                            "Output is a non-requested redemption"
                          )
                        })
                      }
                    )
                  })
                })

                context("when wallet state is MovingFunds", () => {
                  const data: RedemptionTestData =
                    MultiplePendingRequestedRedemptionsWithP2WPKHChange

                  let outcome: Promise<RedemptionScenarioOutcome>

                  before(async () => {
                    await createSnapshot()

                    // Set wallet state to MovingFunds. That must be done
                    // just before proof submission since requests should
                    // be made against a Live wallet.
                    const beforeProofActions = async () => {
                      const wallet = await bridge.wallets(
                        data.wallet.pubKeyHash
                      )
                      await bridge.setWallet(data.wallet.pubKeyHash, {
                        ...wallet,
                        state: walletState.MovingFunds,
                      })
                    }

                    outcome = runRedemptionScenario(data, beforeProofActions)
                  })

                  after(async () => {
                    await restoreSnapshot()
                  })

                  // Just assert it passes without revert without repeating
                  // checks from Live state scenario.
                  it("should succeed", async () => {
                    await expect(outcome).to.not.be.reverted
                  })
                })

                context(
                  "when wallet state is neither Live nor MovingFunds",
                  () => {
                    const testData = [
                      {
                        testName: "when wallet state is Unknown",
                        walletState: walletState.Unknown,
                      },
                      {
                        testName: "when wallet state is Closing",
                        walletState: walletState.Closing,
                      },
                      {
                        testName: "when wallet state is Closed",
                        walletState: walletState.Closed,
                      },
                      {
                        testName: "when wallet state is Terminated",
                        walletState: walletState.Terminated,
                      },
                    ]

                    testData.forEach((test) => {
                      context(test.testName, () => {
                        const data: RedemptionTestData =
                          MultiplePendingRequestedRedemptionsWithP2WPKHChange

                        let outcome: Promise<RedemptionScenarioOutcome>

                        before(async () => {
                          await createSnapshot()

                          // Set wallet state to Unknown. That must be done
                          // just before proof submission since requests should
                          // be made against a Live wallet.
                          const beforeProofActions = async () => {
                            const wallet = await bridge.wallets(
                              data.wallet.pubKeyHash
                            )
                            await bridge.setWallet(data.wallet.pubKeyHash, {
                              ...wallet,
                              state: test.walletState,
                            })
                          }

                          outcome = runRedemptionScenario(
                            data,
                            beforeProofActions
                          )
                        })

                        after(async () => {
                          await restoreSnapshot()
                        })

                        it("should revert", async () => {
                          await expect(outcome).to.be.revertedWith(
                            "'Wallet must be in Live or MovingFunds state"
                          )
                        })
                      })
                    })
                  }
                )
              }
            )

            context(
              "when the single input doesn't point to the wallet's main UTXO",
              () => {
                const data: RedemptionTestData = JSON.parse(
                  JSON.stringify(
                    MultiplePendingRequestedRedemptionsWithP2WPKHChange
                  )
                )

                let outcome: Promise<RedemptionScenarioOutcome>

                before(async () => {
                  await createSnapshot()

                  // Corrupt the wallet's main UTXO that is injected to
                  // the Bridge state by the test runner in order to make it
                  // different than the input used by the actual Bitcoin
                  // transaction thus make the tested scenario happen. The
                  // proper value of `txOutputIndex` is `5` so any other value
                  // will do the trick.
                  data.mainUtxo.txOutputIndex = 10

                  outcome = runRedemptionScenario(data)
                })

                after(async () => {
                  await restoreSnapshot()
                })

                it("should revert", async () => {
                  await expect(outcome).to.be.revertedWith(
                    "Outbound transaction input must point to the wallet's main UTXO"
                  )
                })
              }
            )
          })

          context("when input count is other than one", () => {
            const data: RedemptionTestData =
              MultiplePendingRequestedRedemptionsWithMultipleInputs

            let outcome: Promise<RedemptionScenarioOutcome>

            before(async () => {
              await createSnapshot()

              outcome = runRedemptionScenario(data)
            })

            after(async () => {
              await restoreSnapshot()
            })

            it("should revert", async () => {
              await expect(outcome).to.be.revertedWith(
                "Outbound transaction must have a single input"
              )
            })
          })
        })

        context("when main UTXO data are invalid", () => {
          const data: RedemptionTestData =
            MultiplePendingRequestedRedemptionsWithP2WPKHChange

          before(async () => {
            await createSnapshot()

            // Required for a successful SPV proof.
            relay.getPrevEpochDifficulty.returns(data.chainDifficulty)
            relay.getCurrentEpochDifficulty.returns(data.chainDifficulty)

            // Wallet main UTXO must be set on the Bridge side to make
            // that scenario happen.
            await bridge.setWalletMainUtxo(
              data.wallet.pubKeyHash,
              data.mainUtxo
            )
          })

          after(async () => {
            await restoreSnapshot()
          })

          it("should revert", async () => {
            // Corrupt the main UTXO parameter passed during
            // `submitRedemptionProof` call. The proper value of
            // `txOutputIndex` for this test data set is `5` so any other
            // value will make this test scenario happen.
            const corruptedMainUtxo = {
              ...data.mainUtxo,
              txOutputIndex: 10,
            }

            await expect(
              bridge.submitRedemptionProof(
                data.redemptionTx,
                data.redemptionProof,
                corruptedMainUtxo,
                data.wallet.pubKeyHash
              )
            ).to.be.revertedWith("Invalid main UTXO data")
          })
        })
      })

      context("when there is no main UTXO for the given wallet", () => {
        const data: RedemptionTestData =
          MultiplePendingRequestedRedemptionsWithP2WPKHChange

        before(async () => {
          await createSnapshot()

          // Required for a successful SPV proof.
          relay.getPrevEpochDifficulty.returns(data.chainDifficulty)
          relay.getCurrentEpochDifficulty.returns(data.chainDifficulty)
        })

        after(async () => {
          await restoreSnapshot()
        })

        it("should revert", async () => {
          // There was no preparations before `submitRedemptionProof` call
          // so no main UTXO is set for the given wallet.
          await expect(
            bridge.submitRedemptionProof(
              data.redemptionTx,
              data.redemptionProof,
              data.mainUtxo,
              data.wallet.pubKeyHash
            )
          ).to.be.revertedWith("No main UTXO for given wallet")
        })
      })
    })

    context("when transaction proof is not valid", () => {
      context("when input vector is not valid", () => {
        const data: RedemptionTestData = JSON.parse(
          JSON.stringify(SinglePendingRequestedRedemption)
        )

        before(async () => {
          await createSnapshot()
        })

        after(async () => {
          await restoreSnapshot()
        })

        it("should revert", async () => {
          // Corrupt the input vector by setting a compactSize uint claiming
          // there is no inputs at all.
          data.redemptionTx.inputVector =
            "0x00b69a2869840aa6fdfd143136ff4514ca46ea2d876855040892ad74ab" +
            "8c5274220100000000ffffffff"

          await expect(runRedemptionScenario(data)).to.be.revertedWith(
            "Invalid input vector provided"
          )
        })
      })

      context("when output vector is not valid", () => {
        const data: RedemptionTestData = JSON.parse(
          JSON.stringify(SinglePendingRequestedRedemption)
        )

        before(async () => {
          await createSnapshot()
        })

        after(async () => {
          await restoreSnapshot()
        })

        it("should revert", async () => {
          // Corrupt the output vector by setting a compactSize uint claiming
          // there is no outputs at all.
          data.redemptionTx.outputVector =
            "0x005cf511000000000017a91486884e6be1525dab5ae0b451bd2c72cee6" +
            "7dcf4187"

          await expect(runRedemptionScenario(data)).to.be.revertedWith(
            "Invalid output vector provided"
          )
        })
      })

      context("when merkle proof is not valid", () => {
        const data: RedemptionTestData = JSON.parse(
          JSON.stringify(SinglePendingRequestedRedemption)
        )

        before(async () => {
          await createSnapshot()
        })

        after(async () => {
          await restoreSnapshot()
        })

        it("should revert", async () => {
          // Corrupt the merkle proof by changing tx index in block to an
          // invalid one. The proper one is 33 so any other will do the trick.
          data.redemptionProof.txIndexInBlock = 30

          await expect(runRedemptionScenario(data)).to.be.revertedWith(
            "Tx merkle proof is not valid for provided header and tx hash"
          )
        })
      })

      context("when proof difficulty is not current nor previous", () => {
        const data: RedemptionTestData = JSON.parse(
          JSON.stringify(SinglePendingRequestedRedemption)
        )

        before(async () => {
          await createSnapshot()
        })

        after(async () => {
          await restoreSnapshot()
        })

        it("should revert", async () => {
          // To pass the proof validation, the difficulty returned by the relay
          // must be 1 for test data used in this scenario. Setting
          // a different value will cause difficulty comparison failure.
          data.chainDifficulty = 2

          await expect(runRedemptionScenario(data)).to.be.revertedWith(
            "Not at current or previous difficulty"
          )
        })
      })

      context("when headers chain length is not valid", () => {
        const data: RedemptionTestData = JSON.parse(
          JSON.stringify(SinglePendingRequestedRedemption)
        )

        before(async () => {
          await createSnapshot()
        })

        after(async () => {
          await restoreSnapshot()
        })

        it("should revert", async () => {
          // Corrupt the bitcoin headers length in the redemption proof. The
          // proper value is length divisible by 80 so any length violating
          // this rule will cause failure. In this case, we just remove the
          // last byte from proper headers chain.
          const properHeaders = data.redemptionProof.bitcoinHeaders.toString()
          data.redemptionProof.bitcoinHeaders = properHeaders.substring(
            0,
            properHeaders.length - 2
          )

          await expect(runRedemptionScenario(data)).to.be.revertedWith(
            "Invalid length of the headers chain"
          )
        })
      })

      context("when headers chain is not valid", () => {
        const data: RedemptionTestData = JSON.parse(
          JSON.stringify(SinglePendingRequestedRedemption)
        )

        before(async () => {
          await createSnapshot()
        })

        after(async () => {
          await restoreSnapshot()
        })

        it("should revert", async () => {
          // Bitcoin headers must form a chain to pass the proof validation.
          // That means the `previous block hash` encoded in the given block
          // header must match the actual previous header's hash. To test
          // that scenario, we corrupt the `previous block hash` of the
          // second header. Each header is 80 bytes length. First 4 bytes
          // of each header is `version` and 32 subsequent bytes is
          // `previous block hash`. Changing byte 85 of the whole chain will
          // do the work.
          const properHeaders = data.redemptionProof.bitcoinHeaders.toString()
          data.redemptionProof.bitcoinHeaders = `${properHeaders.substring(
            0,
            170
          )}ff${properHeaders.substring(172)}`

          await expect(runRedemptionScenario(data)).to.be.revertedWith(
            "Invalid headers chain"
          )
        })
      })

      context("when the work in the header is insufficient", () => {
        const data: RedemptionTestData = JSON.parse(
          JSON.stringify(SinglePendingRequestedRedemption)
        )

        before(async () => {
          await createSnapshot()
        })

        after(async () => {
          await restoreSnapshot()
        })

        it("should revert", async () => {
          // Each header encodes a `difficulty target` field in bytes 72-76.
          // The given header's hash (interpreted as uint) must be bigger than
          // the `difficulty target`. To test this scenario, we change the
          // last byte of the last header in such a way their hash becomes
          // lower than their `difficulty target`.
          const properHeaders = data.redemptionProof.bitcoinHeaders.toString()
          data.redemptionProof.bitcoinHeaders = `${properHeaders.substring(
            0,
            properHeaders.length - 2
          )}ff`

          await expect(runRedemptionScenario(data)).to.be.revertedWith(
            "Insufficient work in a header"
          )
        })
      })

      context(
        "when accumulated difficulty in headers chain is insufficient",
        () => {
          let otherBridge: Bridge & BridgeStub
          const data: RedemptionTestData = JSON.parse(
            JSON.stringify(SinglePendingRequestedRedemption)
          )

          before(async () => {
            await createSnapshot()

            // Necessary to pass the first part of proof validation.
            relay.getCurrentEpochDifficulty.returns(data.chainDifficulty)
            relay.getPrevEpochDifficulty.returns(data.chainDifficulty)

            // Deploy another bridge which has higher `txProofDifficultyFactor`
            // than the original bridge. That means it will need 12 confirmations
            // to deem transaction proof validity. This scenario uses test
            // data which has only 6 confirmations. That should force the
            // failure we expect within this scenario.
            otherBridge = await BridgeFactory.deploy(
              bank.address,
              relay.address,
              treasury.address,
              walletRegistry.address,
              12
            )
            await otherBridge.deployed()
          })

          after(async () => {
            await restoreSnapshot()
          })

          it("should revert", async () => {
            await expect(
              otherBridge.submitRedemptionProof(
                data.redemptionTx,
                data.redemptionProof,
                data.mainUtxo,
                data.wallet.pubKeyHash
              )
            ).to.be.revertedWith(
              "Insufficient accumulated difficulty in header chain"
            )
          })
        }
      )
    })
  })

  describe("notifyRedemptionTimeout", () => {
    context("when redemption request exists", () => {
      context("when the redemption request has timed out", () => {
        context("when the wallet is in Live state", () => {
          context("when the wallet is the active wallet", () => {
            context("when the wallet does not have the main UTXO set", () => {
              const data: RedemptionTestData = SinglePendingRequestedRedemption
              let tx: ContractTransaction
              let initialPendingRedemptionsValue: BigNumber
              let initialRedeemerBalance: BigNumber
              let redemptionRequest: {
                redeemer: string
                requestedAmount: BigNumber
                treasuryFee: BigNumber
                txMaxFee: BigNumber
                requestedAt: number
              }

              const walletMembersIDs = [1, 2, 3, 4, 5]

              before(async () => {
                await createSnapshot()

                await bridge.setWallet(data.wallet.pubKeyHash, {
                  ecdsaWalletID: data.wallet.ecdsaWalletID,
                  mainUtxoHash: ethers.constants.HashZero,
                  pendingRedemptionsValue: data.wallet.pendingRedemptionsValue,
                  createdAt: await lastBlockTime(),
                  movingFundsRequestedAt: 0,
                  closingStartedAt: 0,
                  state: walletState.Live,
                  movingFundsTargetWalletsCommitmentHash:
                    ethers.constants.HashZero,
                })
                await bridge.setWalletMainUtxo(
                  data.wallet.pubKeyHash,
                  data.mainUtxo
                )
                await bridge.setActiveWallet(data.wallet.pubKeyHash)

                const redeemerSigner = await impersonateAccount(
                  data.redemptionRequests[0].redeemer,
                  {
                    from: governance,
                    value: null, // use default value
                  }
                )

                await makeRedemptionAllowance(
                  redeemerSigner,
                  data.redemptionRequests[0].amount
                )

                await bridge
                  .connect(redeemerSigner)
                  .requestRedemption(
                    data.wallet.pubKeyHash,
                    data.mainUtxo,
                    data.redemptionRequests[0].redeemerOutputScript,
                    data.redemptionRequests[0].amount
                  )

                // Simulate the wallet's main UTXO removed
                await bridge.unsetWalletMainUtxo(data.wallet.pubKeyHash)

                await increaseTime(redemptionTimeout)

                initialPendingRedemptionsValue = (
                  await bridge.wallets(data.wallet.pubKeyHash)
                ).pendingRedemptionsValue

                initialRedeemerBalance = await bank.balanceOf(
                  data.redemptionRequests[0].redeemer
                )

                const redemptionKey = buildRedemptionKey(
                  data.wallet.pubKeyHash,
                  data.redemptionRequests[0].redeemerOutputScript
                )

                redemptionRequest = await bridge.pendingRedemptions(
                  redemptionKey
                )

                tx = await bridge
                  .connect(thirdParty)
                  .notifyRedemptionTimeout(
                    data.wallet.pubKeyHash,
                    walletMembersIDs,
                    data.redemptionRequests[0].redeemerOutputScript
                  )
              })

              after(async () => {
                walletRegistry.seize.reset()

                await restoreSnapshot()
              })

              it("should update the wallet's pending redemptions value", async () => {
                const expectedPendingRedemptionsValue =
                  initialPendingRedemptionsValue
                    .sub(data.redemptionRequests[0].amount)
                    .add(redemptionRequest.treasuryFee)

                const currentPendingRedemptionsValue = (
                  await bridge.wallets(data.wallet.pubKeyHash)
                ).pendingRedemptionsValue

                expect(currentPendingRedemptionsValue).to.be.equal(
                  expectedPendingRedemptionsValue
                )
              })

              it("should return the requested amount of tokens to the redeemer", async () => {
                const expectedRedeemerBalance = initialRedeemerBalance.add(
                  data.redemptionRequests[0].amount
                )
                const currentRedeemerBalance = await bank.balanceOf(
                  data.redemptionRequests[0].redeemer
                )
                expect(currentRedeemerBalance).to.be.equal(
                  expectedRedeemerBalance
                )
              })

              it("should remove the request from the pending redemptions", async () => {
                const redemptionKey = buildRedemptionKey(
                  data.wallet.pubKeyHash,
                  data.redemptionRequests[0].redeemerOutputScript
                )
                const request = await bridge.pendingRedemptions(redemptionKey)

                expect(request.requestedAt).to.be.equal(0)
              })

              it("should add the request to the timed-out redemptions", async () => {
                const timedOutRequest = await bridge.timedOutRedemptions(
                  buildRedemptionKey(
                    data.wallet.pubKeyHash,
                    data.redemptionRequests[0].redeemerOutputScript
                  )
                )

                expect(timedOutRequest.redeemer).to.be.equal(
                  data.redemptionRequests[0].redeemer
                )
                expect(timedOutRequest.requestedAmount).to.be.equal(
                  redemptionRequest.requestedAmount
                )
                expect(timedOutRequest.treasuryFee).to.be.equal(
                  redemptionRequest.treasuryFee
                )
                expect(timedOutRequest.txMaxFee).to.be.equal(
                  redemptionRequest.txMaxFee
                )
                expect(timedOutRequest.requestedAt).to.be.equal(
                  redemptionRequest.requestedAt
                )
              })

              it("should change the wallet's state to Closing", async () => {
                const wallet = await bridge.wallets(data.wallet.pubKeyHash)
                expect(wallet.state).to.be.equal(walletState.Closing)
              })

              it("should set the wallet's closing started timestamp", async () => {
                const wallet = await bridge.wallets(data.wallet.pubKeyHash)
                expect(wallet.closingStartedAt).to.be.equal(
                  await lastBlockTime()
                )
              })

              it("should emit WalletClosing event", async () => {
                await expect(tx)
                  .to.emit(bridge, "WalletClosing")
                  .withArgs(data.wallet.ecdsaWalletID, data.wallet.pubKeyHash)
              })

              it("should delete the active wallet public key hash", async () => {
                expect(await bridge.activeWalletPubKeyHash()).to.be.equal(
                  "0x0000000000000000000000000000000000000000"
                )
              })

              it("should call the ECDSA wallet registry's seize function", async () => {
                expect(walletRegistry.seize).to.have.been.calledOnceWith(
                  redemptionTimeoutSlashingAmount,
                  redemptionTimeoutNotifierRewardMultiplier,
                  await thirdParty.getAddress(),
                  data.wallet.ecdsaWalletID,
                  walletMembersIDs
                )
              })

              it("should emit RedemptionTimedOut event", async () => {
                await expect(tx)
                  .to.emit(bridge, "RedemptionTimedOut")
                  .withArgs(
                    data.wallet.pubKeyHash,
                    data.redemptionRequests[0].redeemerOutputScript
                  )
              })

              it("should decrease the live wallets counter", async () => {
                expect(await bridge.liveWalletsCount()).to.be.equal(0)
              })
            })

            context("when the wallet has the main UTXO set", () => {
              const data: RedemptionTestData = SinglePendingRequestedRedemption
              let tx: ContractTransaction
              let initialPendingRedemptionsValue: BigNumber
              let initialRedeemerBalance: BigNumber
              let redemptionRequest: {
                redeemer: string
                requestedAmount: BigNumber
                treasuryFee: BigNumber
                txMaxFee: BigNumber
                requestedAt: number
              }

              const walletMembersIDs = [1, 2, 3, 4, 5]

              before(async () => {
                await createSnapshot()

                await bridge.setWallet(data.wallet.pubKeyHash, {
                  ecdsaWalletID: data.wallet.ecdsaWalletID,
                  mainUtxoHash: ethers.constants.HashZero,
                  pendingRedemptionsValue: data.wallet.pendingRedemptionsValue,
                  createdAt: await lastBlockTime(),
                  movingFundsRequestedAt: 0,
                  closingStartedAt: 0,
                  state: walletState.Live,
                  movingFundsTargetWalletsCommitmentHash:
                    ethers.constants.HashZero,
                })
                await bridge.setWalletMainUtxo(
                  data.wallet.pubKeyHash,
                  data.mainUtxo
                )
                await bridge.setActiveWallet(data.wallet.pubKeyHash)

                const redeemerSigner = await impersonateAccount(
                  data.redemptionRequests[0].redeemer,
                  {
                    from: governance,
                    value: null, // use default value
                  }
                )

                await makeRedemptionAllowance(
                  redeemerSigner,
                  data.redemptionRequests[0].amount
                )

                await bridge
                  .connect(redeemerSigner)
                  .requestRedemption(
                    data.wallet.pubKeyHash,
                    data.mainUtxo,
                    data.redemptionRequests[0].redeemerOutputScript,
                    data.redemptionRequests[0].amount
                  )

                await increaseTime(redemptionTimeout)

                initialPendingRedemptionsValue = (
                  await bridge.wallets(data.wallet.pubKeyHash)
                ).pendingRedemptionsValue

                initialRedeemerBalance = await bank.balanceOf(
                  data.redemptionRequests[0].redeemer
                )

                const redemptionKey = buildRedemptionKey(
                  data.wallet.pubKeyHash,
                  data.redemptionRequests[0].redeemerOutputScript
                )

                redemptionRequest = await bridge.pendingRedemptions(
                  redemptionKey
                )

                tx = await bridge
                  .connect(thirdParty)
                  .notifyRedemptionTimeout(
                    data.wallet.pubKeyHash,
                    walletMembersIDs,
                    data.redemptionRequests[0].redeemerOutputScript
                  )
              })

              after(async () => {
                walletRegistry.seize.reset()

                await restoreSnapshot()
              })

              it("should update the wallet's pending redemptions value", async () => {
                const expectedPendingRedemptionsValue =
                  initialPendingRedemptionsValue
                    .sub(data.redemptionRequests[0].amount)
                    .add(redemptionRequest.treasuryFee)

                const currentPendingRedemptionsValue = (
                  await bridge.wallets(data.wallet.pubKeyHash)
                ).pendingRedemptionsValue

                expect(currentPendingRedemptionsValue).to.be.equal(
                  expectedPendingRedemptionsValue
                )
              })

              it("should return the requested amount of tokens to the redeemer", async () => {
                const expectedRedeemerBalance = initialRedeemerBalance.add(
                  data.redemptionRequests[0].amount
                )
                const currentRedeemerBalance = await bank.balanceOf(
                  data.redemptionRequests[0].redeemer
                )
                expect(currentRedeemerBalance).to.be.equal(
                  expectedRedeemerBalance
                )
              })

              it("should remove the request from the pending redemptions", async () => {
                const redemptionKey = buildRedemptionKey(
                  data.wallet.pubKeyHash,
                  data.redemptionRequests[0].redeemerOutputScript
                )
                const request = await bridge.pendingRedemptions(redemptionKey)

                expect(request.requestedAt).to.be.equal(0)
              })

              it("should add the request to the timed-out redemptions", async () => {
                const timedOutRequest = await bridge.timedOutRedemptions(
                  buildRedemptionKey(
                    data.wallet.pubKeyHash,
                    data.redemptionRequests[0].redeemerOutputScript
                  )
                )

                expect(timedOutRequest.redeemer).to.be.equal(
                  data.redemptionRequests[0].redeemer
                )
                expect(timedOutRequest.requestedAmount).to.be.equal(
                  redemptionRequest.requestedAmount
                )
                expect(timedOutRequest.treasuryFee).to.be.equal(
                  redemptionRequest.treasuryFee
                )
                expect(timedOutRequest.txMaxFee).to.be.equal(
                  redemptionRequest.txMaxFee
                )
                expect(timedOutRequest.requestedAt).to.be.equal(
                  redemptionRequest.requestedAt
                )
              })

              it("should change the wallet's state to MovingFunds", async () => {
                const wallet = await bridge.wallets(data.wallet.pubKeyHash)
                expect(wallet.state).to.be.equal(walletState.MovingFunds)
              })

              it("should set the wallet's move funds requested timestamp", async () => {
                const wallet = await bridge.wallets(data.wallet.pubKeyHash)
                expect(wallet.movingFundsRequestedAt).to.be.equal(
                  await lastBlockTime()
                )
              })

              it("should emit WalletMovingFunds event", async () => {
                await expect(tx)
                  .to.emit(bridge, "WalletMovingFunds")
                  .withArgs(data.wallet.ecdsaWalletID, data.wallet.pubKeyHash)
              })

              it("should delete the active wallet public key hash", async () => {
                expect(await bridge.activeWalletPubKeyHash()).to.be.equal(
                  "0x0000000000000000000000000000000000000000"
                )
              })

              it("should call the ECDSA wallet registry's seize function", async () => {
                expect(walletRegistry.seize).to.have.been.calledOnceWith(
                  redemptionTimeoutSlashingAmount,
                  redemptionTimeoutNotifierRewardMultiplier,
                  await thirdParty.getAddress(),
                  data.wallet.ecdsaWalletID,
                  walletMembersIDs
                )
              })

              it("should emit RedemptionTimedOut event", async () => {
                await expect(tx)
                  .to.emit(bridge, "RedemptionTimedOut")
                  .withArgs(
                    data.wallet.pubKeyHash,
                    data.redemptionRequests[0].redeemerOutputScript
                  )
              })

              it("should decrease the live wallets counter", async () => {
                expect(await bridge.liveWalletsCount()).to.be.equal(0)
              })
            })
          })

          context("when the wallet is not the active wallet", () => {
            const data: RedemptionTestData = SinglePendingRequestedRedemption
            // Public key hash of a different wallet
            const anotherWalletPublicKeyHash =
              "0x123456789abcdef01234567891abcdef01234567"

            before(async () => {
              await createSnapshot()

              await bridge.setWallet(data.wallet.pubKeyHash, {
                ecdsaWalletID: data.wallet.ecdsaWalletID,
                mainUtxoHash: ethers.constants.HashZero,
                pendingRedemptionsValue: data.wallet.pendingRedemptionsValue,
                createdAt: await lastBlockTime(),
                movingFundsRequestedAt: 0,
                closingStartedAt: 0,
                state: walletState.Live,
                movingFundsTargetWalletsCommitmentHash:
                  ethers.constants.HashZero,
              })
              await bridge.setWalletMainUtxo(
                data.wallet.pubKeyHash,
                data.mainUtxo
              )
              await bridge.setActiveWallet(anotherWalletPublicKeyHash)

              const redeemerSigner = await impersonateAccount(
                data.redemptionRequests[0].redeemer,
                {
                  from: governance,
                  value: null, // use default value
                }
              )

              await makeRedemptionAllowance(
                redeemerSigner,
                data.redemptionRequests[0].amount
              )

              await bridge
                .connect(redeemerSigner)
                .requestRedemption(
                  data.wallet.pubKeyHash,
                  data.mainUtxo,
                  data.redemptionRequests[0].redeemerOutputScript,
                  data.redemptionRequests[0].amount
                )

              await increaseTime(redemptionTimeout)

              await bridge
                .connect(thirdParty)
                .notifyRedemptionTimeout(
                  data.wallet.pubKeyHash,
                  [],
                  data.redemptionRequests[0].redeemerOutputScript
                )
            })

            after(async () => {
              walletRegistry.seize.reset()

              await restoreSnapshot()
            })

            // Only verify the active wallet public key hash has not changed.
            // The other checks are covered in scenarios where the wallet was
            // the active wallet and they should not be repeated here.
            it("should not delete the active wallet public key hash", async () => {
              // Check that the active wallet has not changed
              expect(await bridge.activeWalletPubKeyHash()).to.be.equal(
                anotherWalletPublicKeyHash
              )
            })
          })
        })

        context("when the wallet is in MovingFunds state", () => {
          const data: RedemptionTestData = SinglePendingRequestedRedemption
          let tx: ContractTransaction
          let initialPendingRedemptionsValue: BigNumber
          let initialRedeemerBalance: BigNumber
          let redemptionRequest: {
            redeemer: string
            requestedAmount: BigNumber
            treasuryFee: BigNumber
            txMaxFee: BigNumber
            requestedAt: number
          }

          const walletMembersIDs = [1, 2, 3, 4, 5]

          before(async () => {
            await createSnapshot()

            await bridge.setWallet(data.wallet.pubKeyHash, {
              ecdsaWalletID: data.wallet.ecdsaWalletID,
              mainUtxoHash: ethers.constants.HashZero,
              pendingRedemptionsValue: data.wallet.pendingRedemptionsValue,
              createdAt: await lastBlockTime(),
              movingFundsRequestedAt: 0,
              closingStartedAt: 0,
              // Initially set the state to Live, so that the redemption
              // request can be made
              state: walletState.Live,
              movingFundsTargetWalletsCommitmentHash: ethers.constants.HashZero,
            })
            await bridge.setWalletMainUtxo(
              data.wallet.pubKeyHash,
              data.mainUtxo
            )

            const redeemerSigner = await impersonateAccount(
              data.redemptionRequests[0].redeemer,
              {
                from: governance,
                value: null, // use default value
              }
            )

            await makeRedemptionAllowance(
              redeemerSigner,
              data.redemptionRequests[0].amount
            )

            await bridge
              .connect(redeemerSigner)
              .requestRedemption(
                data.wallet.pubKeyHash,
                data.mainUtxo,
                data.redemptionRequests[0].redeemerOutputScript,
                data.redemptionRequests[0].amount
              )

            // Simulate the wallet's state has changed to MovingFunds
            const wallet = await bridge.wallets(data.wallet.pubKeyHash)
            await bridge.setWallet(data.wallet.pubKeyHash, {
              ecdsaWalletID: wallet.ecdsaWalletID,
              mainUtxoHash: wallet.mainUtxoHash,
              pendingRedemptionsValue: wallet.pendingRedemptionsValue,
              createdAt: wallet.createdAt,
              movingFundsRequestedAt: wallet.movingFundsRequestedAt,
              closingStartedAt: wallet.closingStartedAt,
              state: walletState.MovingFunds,
              movingFundsTargetWalletsCommitmentHash: ethers.constants.HashZero,
            })

            await increaseTime(redemptionTimeout)

            initialPendingRedemptionsValue = (
              await bridge.wallets(data.wallet.pubKeyHash)
            ).pendingRedemptionsValue

            initialRedeemerBalance = await bank.balanceOf(
              data.redemptionRequests[0].redeemer
            )

            const redemptionKey = buildRedemptionKey(
              data.wallet.pubKeyHash,
              data.redemptionRequests[0].redeemerOutputScript
            )

            redemptionRequest = await bridge.pendingRedemptions(redemptionKey)

            tx = await bridge
              .connect(thirdParty)
              .notifyRedemptionTimeout(
                data.wallet.pubKeyHash,
                walletMembersIDs,
                data.redemptionRequests[0].redeemerOutputScript
              )
          })

          after(async () => {
            walletRegistry.seize.reset()

            await restoreSnapshot()
          })

          it("should update the wallet's pending redemptions value", async () => {
            const expectedPendingRedemptionsValue =
              initialPendingRedemptionsValue
                .sub(data.redemptionRequests[0].amount)
                .add(redemptionRequest.treasuryFee)

            const currentPendingRedemptionsValue = (
              await bridge.wallets(data.wallet.pubKeyHash)
            ).pendingRedemptionsValue

            expect(currentPendingRedemptionsValue).to.be.equal(
              expectedPendingRedemptionsValue
            )
          })

          it("should return the requested amount of tokens to the redeemer", async () => {
            const expectedRedeemerBalance = initialRedeemerBalance.add(
              data.redemptionRequests[0].amount
            )
            const currentRedeemerBalance = await bank.balanceOf(
              data.redemptionRequests[0].redeemer
            )
            expect(currentRedeemerBalance).to.be.equal(expectedRedeemerBalance)
          })

          it("should remove the request from the pending redemptions", async () => {
            const redemptionKey = buildRedemptionKey(
              data.wallet.pubKeyHash,
              data.redemptionRequests[0].redeemerOutputScript
            )
            const request = await bridge.pendingRedemptions(redemptionKey)

            expect(request.requestedAt).to.be.equal(0)
          })

          it("should add the request to the timed-out redemptions", async () => {
            const timedOutRequest = await bridge.timedOutRedemptions(
              buildRedemptionKey(
                data.wallet.pubKeyHash,
                data.redemptionRequests[0].redeemerOutputScript
              )
            )

            expect(timedOutRequest.redeemer).to.be.equal(
              data.redemptionRequests[0].redeemer
            )
            expect(timedOutRequest.requestedAmount).to.be.equal(
              redemptionRequest.requestedAmount
            )
            expect(timedOutRequest.treasuryFee).to.be.equal(
              redemptionRequest.treasuryFee
            )
            expect(timedOutRequest.txMaxFee).to.be.equal(
              redemptionRequest.txMaxFee
            )
            expect(timedOutRequest.requestedAt).to.be.equal(
              redemptionRequest.requestedAt
            )
          })

          it("should not change wallet state", async () => {
            expect(
              (await bridge.wallets(data.wallet.pubKeyHash)).state
            ).to.be.equal(walletState.MovingFunds)
          })

          it("should call the ECDSA wallet registry's seize function", async () => {
            expect(walletRegistry.seize).to.have.been.calledOnceWith(
              redemptionTimeoutSlashingAmount,
              redemptionTimeoutNotifierRewardMultiplier,
              await thirdParty.getAddress(),
              data.wallet.ecdsaWalletID,
              walletMembersIDs
            )
          })

          it("should emit RedemptionTimedOut event", async () => {
            await expect(tx)
              .to.emit(bridge, "RedemptionTimedOut")
              .withArgs(
                data.wallet.pubKeyHash,
                data.redemptionRequests[0].redeemerOutputScript
              )
          })
        })

        context("when the wallet is in Terminated state", () => {
          const data: RedemptionTestData = SinglePendingRequestedRedemption
          let tx: ContractTransaction
          let initialPendingRedemptionsValue: BigNumber
          let initialRedeemerBalance: BigNumber
          let redemptionRequest: {
            redeemer: string
            requestedAmount: BigNumber
            treasuryFee: BigNumber
            txMaxFee: BigNumber
            requestedAt: number
          }

          before(async () => {
            await createSnapshot()

            await bridge.setWallet(data.wallet.pubKeyHash, {
              ecdsaWalletID: data.wallet.ecdsaWalletID,
              mainUtxoHash: ethers.constants.HashZero,
              pendingRedemptionsValue: data.wallet.pendingRedemptionsValue,
              createdAt: await lastBlockTime(),
              movingFundsRequestedAt: 0,
              closingStartedAt: 0,
              // Initially set the state to Live, so that the redemption
              // request can be made
              state: walletState.Live,
              movingFundsTargetWalletsCommitmentHash: ethers.constants.HashZero,
            })
            await bridge.setWalletMainUtxo(
              data.wallet.pubKeyHash,
              data.mainUtxo
            )

            const redeemerSigner = await impersonateAccount(
              data.redemptionRequests[0].redeemer,
              {
                from: governance,
                value: null, // use default value
              }
            )

            await makeRedemptionAllowance(
              redeemerSigner,
              data.redemptionRequests[0].amount
            )

            await bridge
              .connect(redeemerSigner)
              .requestRedemption(
                data.wallet.pubKeyHash,
                data.mainUtxo,
                data.redemptionRequests[0].redeemerOutputScript,
                data.redemptionRequests[0].amount
              )

            // Simulate the wallet's state has changed to Terminated
            const wallet = await bridge.wallets(data.wallet.pubKeyHash)
            await bridge.setWallet(data.wallet.pubKeyHash, {
              ecdsaWalletID: wallet.ecdsaWalletID,
              mainUtxoHash: wallet.mainUtxoHash,
              pendingRedemptionsValue: wallet.pendingRedemptionsValue,
              createdAt: wallet.createdAt,
              movingFundsRequestedAt: wallet.movingFundsRequestedAt,
              closingStartedAt: wallet.closingStartedAt,
              state: walletState.Terminated,
              movingFundsTargetWalletsCommitmentHash: ethers.constants.HashZero,
            })

            await increaseTime(redemptionTimeout)

            initialPendingRedemptionsValue = (
              await bridge.wallets(data.wallet.pubKeyHash)
            ).pendingRedemptionsValue

            initialRedeemerBalance = await bank.balanceOf(
              data.redemptionRequests[0].redeemer
            )

            const redemptionKey = buildRedemptionKey(
              data.wallet.pubKeyHash,
              data.redemptionRequests[0].redeemerOutputScript
            )

            redemptionRequest = await bridge.pendingRedemptions(redemptionKey)

            tx = await bridge
              .connect(thirdParty)
              .notifyRedemptionTimeout(
                data.wallet.pubKeyHash,
                [],
                data.redemptionRequests[0].redeemerOutputScript
              )
          })

          after(async () => {
            await restoreSnapshot()
          })

          it("should update the wallet's pending redemptions value", async () => {
            const expectedPendingRedemptionsValue =
              initialPendingRedemptionsValue
                .sub(data.redemptionRequests[0].amount)
                .add(redemptionRequest.treasuryFee)

            const currentPendingRedemptionsValue = (
              await bridge.wallets(data.wallet.pubKeyHash)
            ).pendingRedemptionsValue

            expect(currentPendingRedemptionsValue).to.be.equal(
              expectedPendingRedemptionsValue
            )
          })

          it("should remove the request from the pending redemptions", async () => {
            const redemptionKey = buildRedemptionKey(
              data.wallet.pubKeyHash,
              data.redemptionRequests[0].redeemerOutputScript
            )
            const request = await bridge.pendingRedemptions(redemptionKey)

            expect(request.requestedAt).to.be.equal(0)
          })

          it("should add the request to the timed-out redemptions", async () => {
            const timedOutRequest = await bridge.timedOutRedemptions(
              buildRedemptionKey(
                data.wallet.pubKeyHash,
                data.redemptionRequests[0].redeemerOutputScript
              )
            )

            expect(timedOutRequest.redeemer).to.be.equal(
              data.redemptionRequests[0].redeemer
            )
            expect(timedOutRequest.requestedAmount).to.be.equal(
              redemptionRequest.requestedAmount
            )
            expect(timedOutRequest.treasuryFee).to.be.equal(
              redemptionRequest.treasuryFee
            )
            expect(timedOutRequest.txMaxFee).to.be.equal(
              redemptionRequest.txMaxFee
            )
            expect(timedOutRequest.requestedAt).to.be.equal(
              redemptionRequest.requestedAt
            )
          })

          it("should not change wallet state", async () => {
            expect(
              (await bridge.wallets(data.wallet.pubKeyHash)).state
            ).to.be.equal(walletState.Terminated)
          })

          it("should emit RedemptionTimedOut event", async () => {
            await expect(tx)
              .to.emit(bridge, "RedemptionTimedOut")
              .withArgs(
                data.wallet.pubKeyHash,
                data.redemptionRequests[0].redeemerOutputScript
              )
          })

          it("should return the requested amount of tokens to the redeemer", async () => {
            const expectedRedeemerBalance = initialRedeemerBalance.add(
              data.redemptionRequests[0].amount
            )
            const currentRedeemerBalance = await bank.balanceOf(
              data.redemptionRequests[0].redeemer
            )
            expect(currentRedeemerBalance).to.be.equal(expectedRedeemerBalance)
          })

          it("should not call the ECDSA wallet registry's seize function", async () => {
            expect(walletRegistry.seize).not.to.have.been.called
          })
        })

        context(
          "when the wallet is neither in Live, MovingFunds nor Terminated state",
          () => {
            const testData = [
              {
                testName: "when wallet state is Unknown",
                walletState: walletState.Unknown,
              },
              {
                testName: "when wallet state is Closing",
                walletState: walletState.Closing,
              },
              {
                testName: "when wallet state is Closed",
                walletState: walletState.Closed,
              },
            ]

            testData.forEach((test) => {
              context(test.testName, () => {
                const data: RedemptionTestData =
                  SinglePendingRequestedRedemption

                before(async () => {
                  await createSnapshot()

                  await bridge.setWallet(data.wallet.pubKeyHash, {
                    ecdsaWalletID: data.wallet.ecdsaWalletID,
                    mainUtxoHash: ethers.constants.HashZero,
                    pendingRedemptionsValue:
                      data.wallet.pendingRedemptionsValue,
                    createdAt: await lastBlockTime(),
                    movingFundsRequestedAt: 0,
                    closingStartedAt: 0,
                    state: data.wallet.state,
                    movingFundsTargetWalletsCommitmentHash:
                      ethers.constants.HashZero,
                  })
                  await bridge.setWalletMainUtxo(
                    data.wallet.pubKeyHash,
                    data.mainUtxo
                  )

                  const redeemerSigner = await impersonateAccount(
                    data.redemptionRequests[0].redeemer,
                    {
                      from: governance,
                      value: null, // use default value
                    }
                  )

                  await makeRedemptionAllowance(
                    redeemerSigner,
                    data.redemptionRequests[0].amount
                  )

                  await bridge
                    .connect(redeemerSigner)
                    .requestRedemption(
                      data.wallet.pubKeyHash,
                      data.mainUtxo,
                      data.redemptionRequests[0].redeemerOutputScript,
                      data.redemptionRequests[0].amount
                    )

                  // Simulate the wallet's state has changed
                  const wallet = await bridge.wallets(data.wallet.pubKeyHash)
                  await bridge.setWallet(data.wallet.pubKeyHash, {
                    ecdsaWalletID: wallet.ecdsaWalletID,
                    mainUtxoHash: wallet.mainUtxoHash,
                    pendingRedemptionsValue: wallet.pendingRedemptionsValue,
                    createdAt: wallet.createdAt,
                    movingFundsRequestedAt: wallet.movingFundsRequestedAt,
                    closingStartedAt: wallet.closingStartedAt,
                    state: test.walletState,
                    movingFundsTargetWalletsCommitmentHash:
                      ethers.constants.HashZero,
                  })

                  await increaseTime(redemptionTimeout)
                })

                after(async () => {
                  await restoreSnapshot()
                })

                it("should revert", async () => {
                  await expect(
                    bridge
                      .connect(thirdParty)
                      .notifyRedemptionTimeout(
                        data.wallet.pubKeyHash,
                        [],
                        data.redemptionRequests[0].redeemerOutputScript
                      )
                  ).to.be.revertedWith(
                    "The wallet must be in Live, MovingFunds or Terminated state"
                  )
                })
              })
            })
          }
        )
      })

      context("when the redemption request has not timed out", () => {
        const data: RedemptionTestData = SinglePendingRequestedRedemption

        before(async () => {
          await createSnapshot()

          await bridge.setWallet(data.wallet.pubKeyHash, {
            ecdsaWalletID: data.wallet.ecdsaWalletID,
            mainUtxoHash: ethers.constants.HashZero,
            pendingRedemptionsValue: data.wallet.pendingRedemptionsValue,
            createdAt: await lastBlockTime(),
            movingFundsRequestedAt: 0,
            closingStartedAt: 0,
            state: data.wallet.state,
            movingFundsTargetWalletsCommitmentHash: ethers.constants.HashZero,
          })
          await bridge.setWalletMainUtxo(data.wallet.pubKeyHash, data.mainUtxo)

          const redeemerSigner = await impersonateAccount(
            data.redemptionRequests[0].redeemer,
            {
              from: governance,
              value: null, // use default value
            }
          )

          await makeRedemptionAllowance(
            redeemerSigner,
            data.redemptionRequests[0].amount
          )

          await bridge
            .connect(redeemerSigner)
            .requestRedemption(
              data.wallet.pubKeyHash,
              data.mainUtxo,
              data.redemptionRequests[0].redeemerOutputScript,
              data.redemptionRequests[0].amount
            )

          await increaseTime(redemptionTimeout.sub(1))
        })

        after(async () => {
          await restoreSnapshot()
        })

        it("should revert", async () => {
          await expect(
            bridge
              .connect(thirdParty)
              .notifyRedemptionTimeout(
                data.wallet.pubKeyHash,
                [],
                data.redemptionRequests[0].redeemerOutputScript
              )
          ).to.be.revertedWith("Redemption request has not timed out")
        })
      })
    })

    context("when redemption request does not exist", () => {
      const data: RedemptionTestData = SinglePendingRequestedRedemption
      const redemptionRequest = data.redemptionRequests[0]

      before(async () => {
        await createSnapshot()
      })

      after(async () => {
        await restoreSnapshot()
      })

      it("should revert", async () => {
        await expect(
          bridge
            .connect(thirdParty)
            .notifyRedemptionTimeout(
              data.wallet.pubKeyHash,
              [],
              redemptionRequest.redeemerOutputScript
            )
        ).to.be.revertedWith("Redemption request does not exist")
      })
    })
  })

  async function runSweepScenario(
    data: SweepTestData
  ): Promise<ContractTransaction> {
    relay.getCurrentEpochDifficulty.returns(data.chainDifficulty)
    relay.getPrevEpochDifficulty.returns(data.chainDifficulty)

    for (let i = 0; i < data.deposits.length; i++) {
      const { fundingTx, reveal } = data.deposits[i]
      // eslint-disable-next-line no-await-in-loop
      await bridge.revealDeposit(fundingTx, reveal)
    }

    return bridge.submitSweepProof(data.sweepTx, data.sweepProof, data.mainUtxo)
  }

  interface RedemptionScenarioOutcome {
    tx: ContractTransaction
    bridgeBalance: RedemptionBalanceChange
    walletPendingRedemptionsValue: RedemptionBalanceChange
    treasuryBalance: RedemptionBalanceChange
    redeemersBalances: RedemptionBalanceChange[]
  }

  async function runRedemptionScenario(
    data: RedemptionTestData,
    beforeProofActions?: () => Promise<void>
  ): Promise<RedemptionScenarioOutcome> {
    relay.getCurrentEpochDifficulty.returns(data.chainDifficulty)
    relay.getPrevEpochDifficulty.returns(data.chainDifficulty)

    // Simulate the wallet is a registered one.
    await bridge.setWallet(data.wallet.pubKeyHash, {
      ecdsaWalletID: data.wallet.ecdsaWalletID,
      mainUtxoHash: ethers.constants.HashZero,
      pendingRedemptionsValue: data.wallet.pendingRedemptionsValue,
      createdAt: await lastBlockTime(),
      movingFundsRequestedAt: 0,
      closingStartedAt: 0,
      state: data.wallet.state,
      movingFundsTargetWalletsCommitmentHash: ethers.constants.HashZero,
    })

    // Simulate the prepared main UTXO belongs to the wallet.
    await bridge.setWalletMainUtxo(data.wallet.pubKeyHash, data.mainUtxo)

    for (let i = 0; i < data.redemptionRequests.length; i++) {
      const { redeemer, redeemerOutputScript, amount } =
        data.redemptionRequests[i]

      /* eslint-disable no-await-in-loop */
      const redeemerSigner = await impersonateAccount(redeemer, {
        from: governance,
        value: null, // use default value
      })

      await makeRedemptionAllowance(redeemerSigner, amount)

      await bridge
        .connect(redeemerSigner)
        .requestRedemption(
          data.wallet.pubKeyHash,
          data.mainUtxo,
          redeemerOutputScript,
          amount
        )
      /* eslint-enable no-await-in-loop */
    }

    if (beforeProofActions) {
      await beforeProofActions()
    }

    const bridgeBalanceBeforeProof = await bank.balanceOf(bridge.address)
    const walletPendingRedemptionsValueBeforeProof = (
      await bridge.wallets(data.wallet.pubKeyHash)
    ).pendingRedemptionsValue
    const treasuryBalanceBeforeProof = await bank.balanceOf(treasury.address)

    const redeemersBalancesBeforeProof = []
    for (let i = 0; i < data.redemptionRequests.length; i++) {
      const { redeemer } = data.redemptionRequests[i]
      // eslint-disable-next-line no-await-in-loop
      redeemersBalancesBeforeProof.push(await bank.balanceOf(redeemer))
    }

    const tx = await bridge.submitRedemptionProof(
      data.redemptionTx,
      data.redemptionProof,
      data.mainUtxo,
      data.wallet.pubKeyHash
    )

    const bridgeBalanceAfterProof = await bank.balanceOf(bridge.address)
    const walletPendingRedemptionsValueAfterProof = (
      await bridge.wallets(data.wallet.pubKeyHash)
    ).pendingRedemptionsValue
    const treasuryBalanceAfterProof = await bank.balanceOf(treasury.address)

    const redeemersBalances = []
    for (let i = 0; i < data.redemptionRequests.length; i++) {
      const { redeemer } = data.redemptionRequests[i]
      redeemersBalances.push({
        beforeProof: redeemersBalancesBeforeProof[i],
        // eslint-disable-next-line no-await-in-loop
        afterProof: await bank.balanceOf(redeemer),
      })
    }

    return {
      tx,
      bridgeBalance: {
        beforeProof: bridgeBalanceBeforeProof,
        afterProof: bridgeBalanceAfterProof,
      },
      walletPendingRedemptionsValue: {
        beforeProof: walletPendingRedemptionsValueBeforeProof,
        afterProof: walletPendingRedemptionsValueAfterProof,
      },
      treasuryBalance: {
        beforeProof: treasuryBalanceBeforeProof,
        afterProof: treasuryBalanceAfterProof,
      },
      redeemersBalances,
    }
  }

  async function makeRedemptionAllowance(
    redeemer: SignerWithAddress,
    amount: BigNumberish
  ) {
    // Simulate the redeemer has a TBTC balance allowing to make the request.
    await bank.setBalance(redeemer.address, amount)
    // Redeemer must allow the Bridge to spent the requested amount.
    await bank
      .connect(redeemer)
      .increaseBalanceAllowance(bridge.address, amount)
  }

  function buildRedemptionKey(
    walletPubKeyHash: BytesLike,
    redeemerOutputScript: BytesLike
  ): string {
    return ethers.utils.solidityKeccak256(
      ["bytes20", "bytes"],
      [walletPubKeyHash, redeemerOutputScript]
    )
  }

  function buildMainUtxoHash(
    txHash: BytesLike,
    txOutputIndex: BigNumberish,
    txOutputValue: BigNumberish
  ): string {
    return ethers.utils.solidityKeccak256(
      ["bytes32", "uint32", "uint64"],
      [txHash, txOutputIndex, txOutputValue]
    )
  }
})<|MERGE_RESOLUTION|>--- conflicted
+++ resolved
@@ -81,16 +81,13 @@
       relay,
       walletRegistry,
       bridge,
-<<<<<<< HEAD
-    } = await waffle.loadFixture(fixture))
+      BridgeFactory,
+    } = await waffle.loadFixture(bridgeFixture))
     ;({
       redemptionTimeout,
       redemptionTimeoutSlashingAmount,
       redemptionTimeoutNotifierRewardMultiplier,
     } = await bridge.redemptionParameters())
-=======
-      BridgeFactory,
-    } = await waffle.loadFixture(bridgeFixture))
 
     // Set the deposit dust threshold to 0.0001 BTC, i.e. 100x smaller than
     // the initial value in the Bridge in order to save test Bitcoins.
@@ -100,7 +97,6 @@
     await bridge.setRedemptionDustThreshold(100000)
 
     redemptionTimeout = (await bridge.redemptionParameters()).redemptionTimeout
->>>>>>> 2bbde1a9
   })
 
   describe("isVaultTrusted", () => {
