import { to1ePrecision } from "../helpers/contract-test-helpers"

export const constants = {
  unmintFee: to1ePrecision(1, 15), // 0.001
  depositDustThreshold: 1000000, // 1000000 satoshi = 0.01 BTC
  depositTreasuryFeeDivisor: 2000, // 1/2000 == 5bps == 0.05% == 0.0005
  depositTxMaxFee: 10000, // 10000 satoshi
  redemptionDustThreshold: 1000000, // 1000000 satoshi = 0.01 BTC
  redemptionTreasuryFeeDivisor: 2000, // 1/2000 == 5bps == 0.05% == 0.0005
  redemptionTxMaxFee: 10000, // 10000 satoshi
  redemptionTimeout: 172800, // 48 hours
  movingFundsTxMaxTotalFee: 10000, // 10000 satoshi
  movingFundsTimeout: 604800, // 1 week
<<<<<<< HEAD
  movingFundsTimeoutSlashingAmount: to1ePrecision(10000, 18), // 10000 T
  movingFundsTimeoutNotifierRewardMultiplier: 100, // 100%
=======
  movingFundsDustThreshold: 20000, // 20000 satoshi
>>>>>>> 2bbde1a9
  walletCreationPeriod: 604800, // 1 week
  walletMinBtcBalance: to1ePrecision(1, 8), // 1 BTC
  walletMaxBtcBalance: to1ePrecision(10, 8), // 10 BTC
  walletMaxAge: 8 * 604800, // 8 weeks,
  walletMaxBtcTransfer: to1ePrecision(10, 8), // 10 BTC
  walletClosingPeriod: 3456000, // 40 days
  fraudSlashingAmount: to1ePrecision(10000, 18), // 10000 T
  fraudNotifierRewardMultiplier: 100, // 100%
  fraudChallengeDefeatTimeout: 604800, // 1 week
  fraudChallengeDepositAmount: to1ePrecision(2, 18), // 2 ethers
}

export const walletState = {
  Unknown: 0,
  Live: 1,
  MovingFunds: 2,
  Closing: 3,
  Closed: 4,
  Terminated: 5,
}

export const ecdsaDkgState = {
  IDLE: 0,
  AWAITING_SEED: 1,
  AWAITING_RESULT: 2,
  CHALLENGE: 3,
}<|MERGE_RESOLUTION|>--- conflicted
+++ resolved
@@ -11,12 +11,9 @@
   redemptionTimeout: 172800, // 48 hours
   movingFundsTxMaxTotalFee: 10000, // 10000 satoshi
   movingFundsTimeout: 604800, // 1 week
-<<<<<<< HEAD
   movingFundsTimeoutSlashingAmount: to1ePrecision(10000, 18), // 10000 T
   movingFundsTimeoutNotifierRewardMultiplier: 100, // 100%
-=======
   movingFundsDustThreshold: 20000, // 20000 satoshi
->>>>>>> 2bbde1a9
   walletCreationPeriod: 604800, // 1 week
   walletMinBtcBalance: to1ePrecision(1, 8), // 1 BTC
   walletMaxBtcBalance: to1ePrecision(10, 8), // 10 BTC
