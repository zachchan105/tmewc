:toc: macro

= RFC 1: tBTCv2 Design

:icons: font
:numbered:
toc::[]

== Overview

=== Depositing

Stakers periodically create <<group-size,51-of-100>> ecdsa-backed wallets
to hold frozen BTC assets to maintain account balances. Depositors send BTC
funds to the most-recently-created-wallet by using pay-to-script-hash (P2SH)
which contains hashed information about the depositor's minting ethereum
address. Once the block is mined, the depositor reveals their desired ethereum
minting address to the ethereum chain. The bridge listens for these sorts
of messages and when it gets one, it checks the bitcoin network to make sure
the funds line up. If everything checks out, then we update your ethereum-side
account balance.

=== Redemption

A user with an account balance supplies a bitcoin address. The system decreases
their account balance and releases the equivalent amount of bitcoin to the user
from the redeeming bitcoin wallet.

The redeeming wallet will be determined by the system on chain via an upgradable
(by governance) contract. The initial implementation for this contract should
select the oldest wallet. Redemptions should be batched (details to be
determined) to both decrease fees and processing time.

One possible implementation for efficient on-chain calculation of the oldest wallet
is to store the wallet information in a tree similar to what we use for sortition
pools, ensuring that no matter how many wallets we have active, the cost of
finding a wallet is always logarithmic over the maximum number of wallets during
the system's lifetime.

The maximum redemption size is capped by the size of the largest wallet, and
any redemption bigger than that will need to be split into multiple
redemptions.

[[continuous-fees]]
=== Continuous Fees

The system is able to collect fees in the form of tBTC when the BTC is
deposited and when it is redeemed. Rather than paying operators at those two
instances we would prefer to pay them continuously. Since we do not have the
tBTC to pay them with until we collect the redemption fee (and can't mint it
and maintain the peg), we must turn to another token. Instead, the system pays
operators in T tokens from a treasury funded by the T-token DAO and whenever it
collects tBTC fees it uses those fees to buy T tokens back for its treasury.

=== Minting And Unminting

A user with a swept account balance can drain their account balance to mint TBTC.
Similarly, a user can burn TBTC to refill their account balance.

A user with a swept account balance can drain their account balance to redeem BTC.

== In Depth

[[group-size]]
=== Group Size

Governable Parameters:

- `heartbeat`: The number of group members required for a
  <<heartbeat,heartbeat>> to be successful.

Non-Governable Parameters:

- `threshold`: The number of signers that can be controlled by the adversary
  before the key is in danger.
- `dkg`: The minimum number of members we're allowed to drop down to during the
  DKG group formation re-try period.
- `group_size`: The total size of the signing group.

`threshold < heartbeat < dkg < group_size`

*Note*: `threshold`, `dkg` and `group_size` are mission-critial, cornerstone
parameters for the system, and will be hardcoded into the bridge contract. If
we want to change these parameters, we will need to upgrade the bridge
contract.

The total gas cost for sortiton increases linearly with group size by at least
20k gas per member (though, we think we can get this down to roughly 6k gas per
member in the happy path with some upcoming optimizations). Requiring more
signers to sign messages makes it harder for adversaries to take over the
group, but makes it so that the pool is less resilient to undelegation or
operators going offline. Raising `heartbeat` decreases the chance that you'll
not have enough signers to sign transactions, but decreases a wallets lifespan
and increases overhead. Lowering `dkg` increases the chance that we're able to
create a wallet successfully but gives us a wallet with potentially fewer
operators and a lower lifespan.

Also important is optics - even though a `group_size` of 70 with a `threshold`
of 40 is equally secure against being controlled by an adversary as a
`group_size` of 100 with a `threshold` of 50, it might not _feel_ as secure.
That perception may cause a decreased willingness to invest capital in the
system leading to less money going over the bridge, even though the fees are
less overall.

Since we don't have any workable data that allows us to reasonably estimate
costs (especially with regard to optics), I suggest we start the system out
at decent https://en.wikipedia.org/wiki/Focal_point_(game_theory)[schelling
point] of `group_size = 100`, `threshold = 50`, `heartbeat = 70`, `dkg = 90` and then let
governance adjust from there once we've gathered data from the system being used.

See link:rfc-2.adoc[RFC 2: tBTCv2 Group Selection and Key Generation] for a deeper dive here

=== Account Balances

The bridge is able to maintain a clean separation of concerns as well as provide the backbone
an extensible financial system rooted in bitcoin-on-ethereum by concerning itself _just_ with
how much bitcoin has gone over the bridge. We keep track of account balances like:
```
contract Balances {
  mapping(address => uint256) private unsweptBalances;
  mapping(address => uint256) private balances;
}
```

When bitcoin enters the system, the associated account's unsweptBalance
increases. When that deposit is swept, that amount is tranfered to the balance.
_If_ a user decides to mint a TBTC bitcoin from their balance, their balance
would be drained and a TBTC token would be minted. When a user brings back TBTC
to the system, the token is burned and the account balance increases. If the
user wants BTC, they can drain their account balance to redeem it.

This more abstract design lets us not only do things like mint TBTC by draining
account balances, but also move into other financial concepts like
bitcoin-collateralized loans or bitcoin-backed stablecoins.

Neither of the above concepts are in-scope for this RFC, but the important part
is that we want to make sure we're starting with the more flexible
account-balances design so that we're not stuck later.

=== Depositing

==== Deposit + Commitment

Once we know the active wallet's public key hash, the dApp can put together a
pay-to-script-hash (P2SH) address to receive the funds. This script will be
unique to each depositor and will look like:

```
<eth-address> DROP
<blinding-factor> DROP
DUP HASH160 <signingGroupPubkeyHash> EQUAL
IF
  CHECKSIG
ELSE
  DUP HASH160 <refundPubkeyHash> EQUALVERIFY
  <locktime> CHECKLOCKTIMEVERIFY DROP
  CHECKSIG
ENDIF
```

Since each depositor has their own ethereum address and their own secret
blinding factor (which is an additional security layer), each depositor's
script will be unique, and the hash of each depositor's script will be unique.

In order to unlock the funds, one must provide the unhashed script, (which
means that they know the eth address and blinding factor), as well as an
unlocking script with a signature and public key. If the sig+pubkey matches the
signing group public key, the funds are able to be moved immediately. If the
sig+pubkey matches the refund public key, then the funds can be moved after 30
days (specified as `locktime`).

==== The Big Reveal

Governable Parameters:

- `sweep_period`: The amount of time we wait between scheduled sweeps on a wallet.

After the deposit transaction has been mined, the user is able to reveal their
ethereum address and blinding factor to the ethereum chain. The bridge listens
for these sorts of messages and when it sees one, is able to generate a script that
can spend the funds. Once successful, we increase the account's unswept balance
and charge a deposit fee.

Addtionally and optionally, as a part of the reveal transaction, the user the
declare that they want their swept funds to be immediately minted into TBTC.
This saves the user from having to make separate transactions or wait for a
sweep to occur before an additional transaction.

Second, we schedule an operation that batches all outstanding known-refundable
transactions together to be combined with the existing wallet output into a
single output. The frequency of this operation is the `sweep_period`. When this
<<sweeping,sweep>> occurs, we decrease the relevant accounts' unswept balances
and increase their balances. This disables any outstanding 30-day refunds.

==== Automated Refunds

A bitcoin transaction is an amount and a script. The script can be something as
simple as "these funds can be spent by wallet 0xabc", or in our case, as
complex as "these funds can be spent by wallet 0xabc but if they aren't spent
within 30 days they can be spent by wallet 0x123". This gives us the ability to
create deposits that automatically are refunded after 30 days if they aren't
<<sweeping,swept>>. Thus, if a user misfunds or they get cold feet (for any
reason), all they need to do is not submit their reveal and wait 30 days.

[[sweeping]]
==== Sweeping

Governable Parameters

- `sweeping_refund_safety_time`: The amount of time prior to when a UTXO
  becomes eligible for a refund where we will not include it in a sweeping
  transaction.
- `sweep_period`: The amount of time we wait between scheduled sweeps on a wallet.
- `sweep_max_btc`: The amount of summed non-dust unswept bitcoin deposits that
  will trigger an early sweep on a wallet.
- `dust_threshold`: The minimum bitcoin deposit amount for the transaction to
  be considered for a sweep.
- `base_btc_fee_max`: The highest amount of BTC that operators can
  initially propose as a fee for miners in a sweeping transaction.
- `sweeping_fee_bump_period`: The amount of time we wait to see if a sweeping
  tranaction is mined before increasing the fee.
- `sweeping_fee_multiplier_increment`: The amount we add to the sweeping fee
  multiplier each time a sweeping transaction is not mined within the
  `sweeping_fee_bump_period`. For example, if this param is set to 0.2 and we
  are currently at 1.6x, then the next time we would try 1.8x.
- `sweeping_fee_max_multiplier`: The highest we will try to increment the fee
  multiplier to before giving up and picking a new base fee and different
  deposits to sweep.
- `btc_fee_max`: The highest amount of BTC that operators can eventually
  propose as a fee for miners for sweeping transaction.

The operators sign a transaction that unlocks all of the revealed deposits
above the `dust_threshold`, combines them into a single UTXO with the existing
UTXO, and relocks that transactions without a 30-day refund clause to same
wallet.  This has two main effects: it consolidates the UTXO set and it
disables the refund.

*Caveat*: We only include deposits in batches that have at least
`sweeping_refund_safety_time` their refund window. This prevents potential
attacks or corner cases where we create a transaction with a valid, unspent
input, but by the time we have signed that transaction, the depositor has
already submitted a refund to the mining pool. Giving ourselves this leeway
stops that from happening.  Once a deposit crosses that
`sweeping_refund_safety_time` threshold, the depositor should wait and then
refund their deposit.

*Caveat*: A wallet only sweeps deposits that were deposited while while the
wallet was either the youngest or second-youngest wallet. The dApp will only
point deposits to the youngest wallet, so any other wallet receiving deposits
is the result of funky custom user behavior. In those cases, the users will
need to wait 30 days for their refund.

This process is called a "sweep", and occurs after `sweep_period` has passed or
if enough deposits have accumulated to exceed `sweep_max_btc`, whichever comes
first. Any deposit below `dust_threshold` is ignored, both for triggering a
sweep as well as being included in a sweep.

The sweeping transaction will cost some amount of bitcoin based on what miners
are charging for the bitcoin fee in the current market conditions. The fee is
split in proportion to the number of UTXOs associated to each depositor. Once
the transaction is submitted to the bitcoin mempool, the miners will either
include it in a block within `sweeping_fee_bump_period` or not. If they don't,
then we increment a fee multiplier: `fee_multiplier = fee_multiplier +
sweeping_fee_multiplier_increment` and then calculate the new fee: `fee =
base_fee * fee_multiplier`. We repeat until either the transaction posts or
`sweeping_fee_multiplier_increment` exceeds `sweeping_fee_max_multiplier`.

*Note*: We do not allow users to specify a max btc fee. When users deposit,
they're agreeing to be swept at whatever fee the operators decide is
appropriate (based on https://blockstream.info/api/fee-estimates). Operators
cannot pick a starting fee higher than `base_btc_fee_max` and they can never
choose a fee higher than `btc_fee_max`.

When the transaction clears, and the information has made its way
over the relay maintainer, then another transaction needs to be created to on
the ethereum side to update the account balances. The users unswept balances
are decreased, and their swept balances are increased (after paying their share
of the <<bitcoin-sweeping-fee,bitcoin sweeping fee>>).

This transaction will be expensive gas-wise, and can be submitted by anyone
with the motivation to do so. For more details on transaction incentives,
check out the <<transaction-incentives,dedicated section>>.

*Caveat*: The `sweeping_fee_bump_period` and `sweeping_fee_max_multiplier`
parameters should be constrained such that one sweep should either finish and
either post or fail before the next sweep is scheduled (via `sweep_period`) to
start. This is because sweeps include the main UTXO as one of the inputs, which
is the result of the previous sweep's output.

The main downside to this approach is that it can take, in the worst case, up
to `sweep_period` for a user to be able to mint TBTC. To help
alleviate this, two suggestions:

1) We surface when the next scheduled sweep and the accumulation threshold
data is somewhere in the dApp. This allows users to feel a lot better about
when sweeps are happening, and feel better about when their funds will be
available. There is also something to be said about the marketing around
explaining that we're batching in order to reduce fees across the board for the
end user, which allows for the decentralized product to compete with the
centralized ones.

2) We allow users to request that their TBTC is minted as soon as they have a
swept account balance. This makes it so they don't have to wait, check, and
come back later and mint.

Combining these ideas, a user would deposit some BTC, reveal their eth address
and blinding factor, and then request that TBTC gets minted ASAP. Checking the
dApp, they can see that they should expect TBTC in their provided wallet
address in 3 hours with no further interaction.

===== How Frequently To Sweep

Governable Parameters

- `sweep_period`: The amount of time we wait between scheduled sweeps on a wallet.
- `sweep_max_btc`: The amount of summed non-dust unswept bitcoin deposits that
  will trigger an early sweep on a wallet.

We've established in the <<sweeping,sweeping>> section that we should sweep
whenever enough time has passed to exceed the `sweep_period` or whenever enough
btc has been deposited to exceed `sweep_max_btc`. If we sweep early because a
lot of btc was deposited, then we don't "push back" our scheduled
`sweep_period` sweep. Rather, that sweep continues as planned, and if there
are no deposits with <<bitcoin-sweeping-fee,sweeping fee>> high enough to be
included in a sweep (maybe because they all got swept in the `sweep_max_btc`
sweep), then we wait until the next sweep and repeat the process.

*Example*: We have a `sweep_period = 8 hours` and `sweep_max_btc = 10 btc`. At
13:00, a sweep just occured, and the next is scheduled for 21:00. At 15:00, 13
btc gets deposited which triggers a sweep due to `sweep_max_btc`. Rather than
pushing back the next scheduled sweep to 23:00, it remains at 21:00. If by 21:00
there are any deposits with a high enough <<bitcoin-sweeping-fee,sweeping fee>>
to be included in a sweep, we do it. Otherwise, we schedule the next sweep for
05:00 the next day. The process repeats.

Here, we're making the tradeoff between reducing fees (having less frequent
batches) and increasing reliability from a user experience standpoint.

===== Skipping the Sweeping Line

Governable Parameters

- `skip_sweep_timeout`: The amount of time the depositor has to reimburse the
  operator for the gas of the sweep and collect their account balance.

Some depositors are not going to want to wait for the next sweep to occur, and
are willing to pay the entire cost of the sweeping transaction to avoid
waiting. We can accomodate them with the following flow:

When the make their reveal transaction, they include a piece of information
that lets us know that they want their deposit swept **right now**. As soon as
the operators are available, they sweep the btc and an operator posts the
balance update transaction to the ethereum chain, paying the associated gas
costs.

We send the account balance to a holding contract locked by the amount
of ether that the operator had to pay in gas fees, unlockable only by the
depositor's eth address. Once the depositor has paid the conract, the account
balance moves to their address, and the operator who originally paid for the
transaction is reimbursed.

If the depositor does not pay to unlock their account balance within the
`skip_sweep_timeout`, then the system siezes the balance, mints TBTC, uses it
to buy back T tokens, and then uses those to reimburse the operator.

[[redemption]]
=== Redemption

Governable Parameters:

- `redemption_request_timeout`: The amount of time the wallet has to provide
  redemption proof.
- `redemption_request_timeout_slashing_amount`: The amount of stake slashed from
  each member of a wallet for a timed-out redemption request.
- `redemption_request_timeout_redemeer_bonus_multiplier`: The percentage of the
  notifier reward from the staking contract the redeemer receives in case of a
  redemption timeout.
- `redemption_treasury_fee`: The percentage of redeemed amount put aside as a
  treasury fee.
- `wallet_min_btc`: The smallest amount of BTC a wallet can hold before we
  attempt to close the wallet and transfer the funds to a randomly selected
  wallet.

To initiate a redemption, a user with a swept balance > `x` supplies a bitcoin
address. Then, the system calculates the redemption fee `redemption_treasury_fee`,
and releases an amount of bitcoin `y` such that `x = y + redemption_treasury_fee`
to the supplied bitcoin address. The remaining `redemption_treasury_fee` is sold
by the system to buy back `T` tokens (more about this
process in the <<continuous-fees,fee section>>) to pay to the operators.

In the MVP version of the system, a redemption is capped at the amount of
bitcoin contained in the largest wallet. The wallet doing the redemption is
selected by the redeemer, but the dApp should suggest that this is the oldest
wallet that contains enough bitcoin to fulfil the redemption. If more BTC
needs to be redeemed than there is in the largest wallet, then the user needs
to submit multiple redemptions. After a redemption, if the wallet has under
`wallet_min_btc` remaining, it transfers that BTC to a randomly selected wallet
and closes.

<<<<<<< HEAD
=== Fraud Proofs

Governable Parameters:

- `fraud_slashing_amount`: The amount of stake slashed from each member of a
  wallet for a fraud.
- `fraud_notifier_reward_multiplier`: The percentage of the notifier reward from
  the staking contract the notifier of a fraud receives.
- `fraud_challenge_defend_timeout`: The amount of time the wallet has to defend
  against a fraud challenge.
- `fraud_challenge_deposit_amount`: The amount of ETH the party challenging the
  wallet for fraud needs to deposit.

For every UTXO spent by the wallet in an incorrect way, anyone should be able
to provide a fraud proof. Given that a Bitcoin transaction could be so large
that proving it on Ethereum would be impossible, fraud proofs need to be
processed with a challenge-response approach. 

When a wallet unlocks a UTXO it needs to calculate a sighash and provide
a signature over that sighash, one for each unlocked UTXO. Fraud is reported
for a UTXO by providing a sighash along with the wallet's signature over that
sighash. From that moment, the wallet has a certain time to defend itself
against the challenge and prove that the UTXO was spent in an honest way.

UTXO unlocked by the wallet is spent in a fraudulent way if:

- that unlocked UTXO is a revealed deposit that was not proved as swept and
  can not be proved as swept, or
- that unlocked UTXO was not and is not the main wallet's UTXO.

The wallet is allowed to execute only transactions that are accepted by the
submit sweep proof, submit redemption proof, or submit funds migrated functions.
All other transactions are considered fraud. In other words, if the wallet signed
some UTXO, it needs to use that UTXO, and prove to the Bridge this is a valid
usage. If none of it happens within the `fraud_challenge_defeat_timeout` the
wallet has to defend against the challenge, this is considered a fraud.

The consequence of this approach is that we need to track all UTXOs spent by the
wallet next to the main wallet's UTXO:

```
// wallet pubkey hash to the current main's UTXO hash computed
// as keccak256(txHash | txOutputIndex | txOutputValue)
mapping(bytes20 => bytes32) public mainUtxos;
=======
Each redemption request is identified by a concatenation of the wallet's pubkey
hash and redeemer's output hash (redeemer's BTC address). Such an identifier
allows retrieving pending redemption requests in a gas-efficient way based on
information provided in the redemption proof. A consequence of this approach is
that the redeemer can not use the same redemption BTC address when there is
already one redemption request pending from the given wallet. User experience
can be improved by the dApp by selecting the previous-oldest wallet without a
pending redemption request to the given BTC address in case a new redemption is
requested before the pending one gets cleared out.

At a minimum, pending redemption request needs to capture the following
information:

- Expected range of value for redemption UTXO: needed to validate the amount
  released by the system when processing the redemption proof. Fees are
  governable and the expected amount redeemed needs to be captured at the moment
  of the redemption request.
- Ethereum address of the redeemer: in case anything goes wrong with the
  redemption, this address will be used to return the unprocessed balance.
- UNIX timestamp at which the redemption was requested: needed to validate
  redemption timeout.

There is a governable redemption request timeout value,
`redemption_request_timeout`. If redemption proof was not submitted and
timeout is exceeded, the wallet is slashed and balances are returned back to the
redeemer, no matter if Bitcoin was released or not. The system is as
decentralized as the least decentralized element of it. Redeemers need to have
certain guarantees provided by the smart contract and no external body should
judge if the Bitcoin was spent or not. It is the wallet's responsibility to
process redemption requests in time.

Just like in the case of sweeps, off-chain clients should wait for enough
redemption requests from the given wallet to accumulate and process them in
batches in order to minimize gas expenditure of redemption proofs. At the same
time, the redeemer does not care about the underlying mechanism and they want to
have their particular redemption request processed in time. Given that it is the
individual redemption request that is timing out and not the entire batch of
redemption requests, the wallet takes a certain risk on itself by waiting and
not processing individual redemption requests immediately. At the same time, in
case of a high number of redemption requests, the wallet is incentivized to
process them in batches to minimize the wait time for Bitcoin and Ethereum chain
confirmations between redemptions. To minimize the risk for the wallet and to do
not disincentivize it for waiting for enough redemption requests to accumulate,
the redemption timeout should be long enough, for example, 72 hours and ideally
even longer in the early days of the system.

A timed-out redemption request is considered a <<heartbeat,heartbeat>> failure
and the wallet is ordered to move the BTC to another random wallet. The wallet
that timed out on processing redemption request can not be requested for another
redemption. Operators are slashed for a timeout but they continue to earn
rewards.

==== Redemption proof

Based on the information provided in the submitted redemption proof, pending
redemption requests possibly satisfied by the proof should be retrieved and each
of them should be validated separately. 

If a pending redemption request exists for every UTXO of the redemption
transaction but the main wallet UTXO, and BTC value of each UTXO is within the
expected range, redemption proof is accepted and redeemed Bitcoin balances in
the Bridge are cleared out. It is important to note that timeout is not
validated in this function. That is, if the timeout was not reported, the wallet
can process the entire redemption proof successfully even though the timeout for
the oldest redemption request already passed.

If a pending redemption request for the given UTXO does not exist, and that
redemption request was not earlier reported as timed-out or fraudulent because
of the UTXO value not being within the expected range, the entire redemption
proof transaction should revert.

If the value of the given UTXO matching pending redemption request is not in the
expected range, this is a fraud, and the entire redemption proof transactions
should revert.

If a pending redemption request for the given UTXO does not exist but that
redemption request was earlier reported as timed-out, that UTXO is skipped, and
the redemption proof transaction gets accepted, assuming there are more UTXOs in
the redemption transaction.

Submit redemption proof function updates the main wallet UTXO. Bitcoin balances
in the bridge are cleared out for successfully processed redemption requests.

==== Redemption timeout

Redemption proof for the given timed-out redemption request is accepted and
processed unless that redemption request was reported as timed out. Anyone can
report redemption timeout but there is no reward or gas cost reimbursement for
doing it so only the redeemer is incentivized to report the timeout.

When redemption request timeout is reported, the redeemer receives their balance
back, no matter if the underlying Bitcoin was redeemed or not. Each wallet
member is slashed for `redemption_request_timeout_slashing_amount` and redeemer
receives a percentage of a misbehavior notifier reward, as specified in
`redemption_request_timeout_redemeer_bonus`. Redemption request is removed from
the list of pending redemption requests and it is marked as timed-out. This way,
when redemption proof gets submitted, the timed-out redemption request will be
skipped. This mechanism allows proving whatever can still be proved and
unblocking the wallet by updating its main UTXO.

The transaction must revert if the given redemption request was already reported
as timed out.

The wallet is ordered to move the BTC to another random wallet and is no longer
accepting redemption requests.

==== Fraud Proof
>>>>>>> 6216146b

// spent main UTXO hash computed as keccak256(txHash | txOutputIndex)
mapping(bytes32 => bool) spentMainUTXOs

```

Note that this approach is stricter than just validating the public key in the
UTXO. For example, if we were considering that a collection of deposit UTXO’s
plus the main UTXO for the wallet unlocked using the wallet public key and
locked under a single UTXO using the same wallet public key is not a fraud but
a normal sweep, the Bridge would be susceptible to attacks when the malicious
wallet steals revealed deposits by sweeping them to another UTXO but not the main
UTXO known by the Bridge.

To protect against chain reorgs capable of causing good-faith transactions to be
indefensible against fraud proofs, the wallet needs to wait for enough block
confirmations before undertaking any action. There has to be a reasonable
compromise between finality and responsivity and suggested values are 6
confirmations on Bitcoin and 40 confirmations on Ethereum.

==== Submitting Fraud Challenge

Anyone should be able to submit a fraud challenge. At a minimum, the function
should accept the wallet's signature and the sighash uniquely identifying UTXO
unlocked by the wallet. The function should validate the wallet state to make
sure it's neither closed nor terminated. It should also validate if the signature
over the sighash is valid and if it belongs to the wallet.

The function should require the challenger to provide a deposit in ETH equal to 
`fraud_challenge_deposit_amount` that is returned to the challenger once the fraud
is confirmed. If the wallet defends against the challenge, the deposit is sent
to the treasury. If the wallet does not defend against the challenge, the
challenger receives misbehavior notifier reward based on
`fraud_notifier_reward_multiplier` and the wallet gets slashed based on
`fraud_slashing_amount`.

==== Defending Against Fraud Challenge

Anyone can defend the wallet against the fraud challenge by submitting a transaction
preimage matching the challenged sighash and proving that transaction was valid to
the protocol.

The function allowing to defend against the challenge should first validate the
submitted preimage against challenged sighash and try to locate the revealed deposit
for the input corresponding to the sighash.

If there is a revealed deposit matching the sighash and that deposit was swept by the
Bridge, everything is fine and the wallet defended itself against the challenge.

If there is a revealed deposit matching the sighash and it was not yet swept by the
Bridge, the defend function should revert. The wallet should first submit the sweep
proof for that deposit and then call the defend function again.

If the revealed deposit does not exist, the defend function should check if the sighash
belongs to one of the wallet's spent UTXOs from `spentMainUTXOs` mapping. If it does,
everything is fine and the wallet defended itself against the challenge. If it
does not, the defend function reverts. The wallet should submit the redemption
proof and then, call the defend function again.

=== Wallet Lifecycle

Governable Parameters:

- `wallet_creation_period`: How frequently we attempt to create new wallets.
- `wallet_min_btc`: The smallest amount of BTC a wallet can hold before we
  attempt to close the wallet and transfer the funds to a randomly selected
  wallet.
- `wallet_max_age`: The oldest we allow a wallet to become before we transfer the funds
  to a randomly selected wallet.

A new wallet is created when enough time has passed as defined in
`wallet_creation_period` *AND* the wallet contains at least `wallet_min_btc`
btc. To create a new wallet, a group of 100 operators is selected from the pool
of available operators using a process called sortition. The probability that a
particular operator is chosen is based on their stake weight, which in turn is
based on the number of `T` tokens they have invested in the staking contract.

Once the operators have been selected from the sortition pool, they generate a
51-of-100 ecdsa signing group to handle the bitcoin key material per the
process described in link:rfc-2.adoc[RFC 2: tBTCv2 Group Selection and Key
Generation]. The group size may end up being smaller depending on retries.

As time passes and operators drop out of the system, a wallet becomes at risk
of being able to meet the 51-of-100 threshold to produce signatures.
Additionally, we want to avoid situations where operators are the custodians of
a wallet for extended periods. To avoid these issues, once a wallet is older
than the `wallet_max_age`, or if it drops below the liveness threshold (say, below 70 on
a <<heartbeat,heartbeat>>), we motion to transfer the funds to another randomly
selected wallet.

Once a wallet no longer has funds and is not the primary wallet for new
deposits, it can be closed and operators are no longer required to maintain
it.

[[heartbeat]]
=== Heartbeats

Governable Parameters:

- `consecutive_failed_heartbeats`: The number of times a heartbeat can fail in
  a row that triggers a move to close the wallet.
- `failed_heartbeat_reward_removal_period`: The amount of time an operator is
  removed from reward eligibility after failing a heartbeat.
- `heartbeat`: The number of group members required for a heartbeat to successful.
- `heartbeat_block_length`: The number of ethereum blocks until the next heartbeat.
  If set to 40, then the signers sign every 40th block.

To make sure that older wallets are still accessible for redemption, we need to
perform heartbeats. The signing group signs a block when block count mod
`heartbeat_block_length` = 0 and then does _not_ publish the result. If there
are ever less than `heartbeat` operators that participate in the heartbeat, the
active operators record the inactive operators. If this happens a number of
times >= `consecutive_failed_heartbeats`, the operators take a union the
recorded _inactive_ operators, and an operator from among the active operators
posts a transaction to disable those inactive operators from receiving rewards
for `failed_heartbeat_reward_removal_period` amount of time. The active
operators move the remaining BTC to another random wallet and close this
wallet.

For the purposes of heartbeats, an operator that is currently unstaking (they
started their two-week undelegation period) does not count as a live heartbeat,
but also does not count as an inactive operator. Thus, operators who are
unstaking might cause a wallet to fail a heartbeat, but can still be around to
help move the funds to another wallet, and would not have their rewards turned
off.

To represent this, clients should monitor the ethereum chain for unstaking
events to keep track of which operators are active/unstaking. Unstaking
operators should continue to send heartbeats. Operators ignore heartbeats from
unstaking operators for the purposes of determining wallet liveness. Operators
*don't* ignore heartbeats from unstaking operators for determining reward
eligibility.

Moving the funds costs a bitcoin mining fee, as well as a transaction on the
ethereum side to prove this happened. To maintain the peg, we need to reduce
the equivalent amount of fee from the treasury's account balance (set aside for
such fees). This will need to be proven and updated ethereum-side, and
<<transaction-incentives,properly incentivized>>.

*Example:*: Say that `heartbeat = 70, consecutive_failed_heartbeats = 1`.
Operator-1 through Operator-72 are all active while Operator-73 through
Operator-100 are inactive. Currently, there are 72 active operators, so the
heartbeat check is passing. Then, Operator-25 through Operator-30 decide to
unstake. Since unstaking operators do not count as a live heartbeat, there
would only be 67 heartbeats, and the wallet would begin to transfer its funds.

An operator from Operator-1 through Operator-72 (including 25-30) chooses to
publish that Operator-73 through Operator-100 should have their rewards
disabled (after the active operators sign this). See
<<transaction-incentives,transaction incentives>> for more on how to encourage
this transaction.

=== Bridge donate

If a wallet committed fraud, there has to be a function allowing to "donate" BTC
to the Bridge without increasing anyone's balances. This function needs to
validate SPV proof of the donate transaction and update the main wallet UTXO.
This function should also be used to donate the Bridge to compensate for Bitcoin
fees burned on moving funds between wallets that failed a heartbeat.

The BTC to donate needs to come from the coverage pool funds. The DAO - or some
delegate of the DAO - should be able to claim the coverage from the pool and
manually liquidate tokens to acquire BTC and donate it to the Bridge.

[[transaction-incentives]]
=== Transaction Incentives

Governable Parameters:
- `max_gas_refund_price`: The highest amount of gwei that the gas refund
  contract will pay out per gas for a refund transaction.

Transaction incentives are more deeply explored in link:rfc-6.adoc[RFC 6:
Transaction Incentives]. Summarized:

There are three different types of transactions: <<operator-only,Operator-Only>>,
<<public-knowledge,Public-Knowledge>>, and <<punishment,Punishment>>.

[[operator-only]]
==== Operator-Only
Operator-Only transactions are where only the operators have access to the
information required to assemble the transaction with the right input
parameters.

In order to avoid all operators racing to submit the transaction at the same
time, we have an off-chain informal agreement to submit based on the operator's
position in the group (can use the hash of the group's pubkey).

If the designated operator does not submit their transaction before a timeout
expires, the duty moves to the next operator and the group can sign a
transaction to mark that operator as inactive. Since there is no slashing
reward, and since this transaction can only be submitted by an operator, this
transaction is also Operator-Only.

In order to compensate the operator for posting the transaction, the gas spent
will be reimbursed by a DAO-funded eth pool in the same transaction, limited by
`max_gas_refund_price`.

[[public-knowledge]]
==== Public-Knowledge
Public-Knowledge transactions are where anyone has access to the information
required to assemble the transaction.

In order to prevent wasting gas on racing to submit, we can either use an
off-chain informal agreement for the operators like in
<<operator-only,Operator-Only>> transactions, or we can delegate the
transactions to a network like https://www.gelato.network/[Gelato]. We can't
cost-effectively stop members of the public from trying to race to submit.

To compensate these transactions, whoever posts them will have the gas spent
reimbursed by a DAO-funded eth pool in the same transaction, limited by
`max_gas_refund_price`.

[[punishment]]
==== Punishment
Punishment transactions are where anyone has access to the information required
to assemble the transaction (like <<public-knowledge,Public-Knowledge>>) and
the transaction leads to the potential for punishment (reward ineligibility or
slashing).

In these transactions, maintaining system health is more important than
optimizing gas via preventing racing, so we offer up bounties in the form of
potentially slashed tokens to whichever submitter submits first. We do not
compensate gas.

[[bitcoin-sweeping-fee]]
=== Bitcoin Sweeping Fee
Governable Parameters

- `btc_fee_broadcast_timeout`: The amount of time an operator has to provide a
  suggested BTC fee before the other operators give up and try the next
  operator.

Any time a bitcoin transaction needs to be posted and then mined on the bitcoin
blockchain, the miners need to be paid a fee for their work. This fee
fluctuates with market demand and is decently volatile.

The operators need to all agree on a fee before they can construct the sweeping
transaction, but communicating that fee is tricky. When the sortition pool
selects the operators, it selects them in an ordered list. We can leverage this
on-chain order to be the fee-proposal-order. Say that the sortition pool chose
Operators: [#71, #109, #34..., #2]. When it comes time to sweep deposits,
Operator#71 would be expected to query
https://blockstream.info/api/fee-estimates for the 3-block fee and broadcast
this fee to the rest of the operators. If the operators don't receive the fee
from operator #71 before `btc_fee_broadcast_timeout`, has elapsed, the duty
moves to #109, and then #34, and so on.

*Note*: Each operator may only propose one BTC fee per sweep (that the other
operators will listen to) or we enable them to spam the communications with fee
proposals until they find one that passes validation.

The operators then validate the fee they received against
https://blockstream.info/api/fee-estimates to make sure that nothing fishy is
going on - that the fee isn't too high or too low (TBD what that means). If it
is, they can wait for `btc_fee_broadcast_timeout` to elapse and for a new fee
to be proposed.

*Note*: We purposefully leave out on-chain incentives/punishments here. The
attack vector is small and the overhead is high. We might need to revisit this
in the future, but if someone maintained a client fork in order to take
advantage of manipulating btc fee consensus I would be very surprised.

== Governable Parameters
Alphabetized list of Governable Parameters with additional notes.

- `base_btc_fee_max`: The highest amount of BTC that operators can
  initially propose as a fee for miners of Bitcoin transaction.
- `btc_fee_broadcast_timeout`: The amount of time an operator has to provide a
  suggested BTC fee before the other operators give up and try the next
  operator.
- `btc_fee_max`: The highest amount of BTC that operators can eventually
  propose as a fee for miners of Bitcoin transaction.
- `consecutive_failed_heartbeats`: The number of times a heartbeat can fail in
  a row that triggers a move to close the wallet.
- `dust_threshold`: The minimum bitcoin deposit amount for the transaction to
  be considered for a sweep.
- `failed_heartbeat_reward_removal_period`: The amount of time an operator is
  removed from reward eligibility after failing a heartbeat.
- `heartbeat`: The number of group members required for a
  <<heartbeat,heartbeat>> to be successful.
- `heartbeat_block_length`: The number of ethereum blocks until the next heartbeat.
  If set to 40, then the signers sign every 40th block.
- `max_gas_refund_price`: The highest amount of gwei that the gas refund
  contract will pay out per gas for a refund transaction.
- `skip_sweep_timeout`: The amount of time the depositor has to reimburse the
  operator for the gas of the sweep and collect their account balance.
- `sweep_max_btc`: The amount of summed non-dust unswept bitcoin deposits that
  will trigger an early sweep on a wallet.
- `sweep_period`: The amount of time we wait between scheduled sweeps on a wallet.
- `sweeping_fee_bump_period`: The amount of time we wait to see if a sweeping
  tranaction is mined before increasing the fee.
- `sweeping_fee_max_multiplier`: The highest we will try to increment the fee
  multiplier to before giving up and picking a new base fee and different
  deposits to sweep.
- `sweeping_fee_multiplier_increment`: The amount we add to the sweeping fee
  multiplier each time a sweeping transaction is not mined within the
  `sweeping_fee_bump_period`. For example, if this param is set to 0.2 and we
  are currently at 1.6x, then the next time we would try 1.8x.
- `sweeping_refund_safety_time`: The amount of time prior to when a UTXO
  becomes eligible for a refund where we will not include it in a sweeping
  transaction.
- `redemption_request_timeout`: The amount of time the wallet has to provide
  redemption proof.
- `redemption_request_timeout_slashing_amount`: The amount of stake slashed from
  each member of a wallet for a timed-out redemption request.
- `redemption_request_timeout_redemeer_bonus_multiplier`: The percentage of the
  notifier reward from the staking contract the redeemer receives in case of a
  redemption timeout.
- `redemption_treasury_fee`: The percentage of redeemed amount put aside as a
  treasury fee.
- `wallet_creation_period`: How frequently we attempt to create new wallets.
- `wallet_max_age`: The oldest we allow a wallet to become before we transfer the funds
  to a randomly selected wallet.
- `wallet_min_btc`: The smallest amount of btc a wallet can hold before we
  attempt to close the wallet and transfer the funds to a randomly selected
  wallet.
- `fraud_slashing_amount`: The amount of stake slashed from each member of a
  wallet for a fraud.
- `fraud_notifier_reward_multiplier`: The percentage of the notifier reward from
  the staking contract the notifier of a fraud receives.
- `fraud_challenge_defend_timeout`: The amount of time the wallet has to defend
  against a fraud challenge.
- `fraud_challenge_deposit_amount`: The amount of ETH the party challenging the
  wallet for fraud needs to deposit.<|MERGE_RESOLUTION|>--- conflicted
+++ resolved
@@ -397,52 +397,6 @@
 `wallet_min_btc` remaining, it transfers that BTC to a randomly selected wallet
 and closes.
 
-<<<<<<< HEAD
-=== Fraud Proofs
-
-Governable Parameters:
-
-- `fraud_slashing_amount`: The amount of stake slashed from each member of a
-  wallet for a fraud.
-- `fraud_notifier_reward_multiplier`: The percentage of the notifier reward from
-  the staking contract the notifier of a fraud receives.
-- `fraud_challenge_defend_timeout`: The amount of time the wallet has to defend
-  against a fraud challenge.
-- `fraud_challenge_deposit_amount`: The amount of ETH the party challenging the
-  wallet for fraud needs to deposit.
-
-For every UTXO spent by the wallet in an incorrect way, anyone should be able
-to provide a fraud proof. Given that a Bitcoin transaction could be so large
-that proving it on Ethereum would be impossible, fraud proofs need to be
-processed with a challenge-response approach. 
-
-When a wallet unlocks a UTXO it needs to calculate a sighash and provide
-a signature over that sighash, one for each unlocked UTXO. Fraud is reported
-for a UTXO by providing a sighash along with the wallet's signature over that
-sighash. From that moment, the wallet has a certain time to defend itself
-against the challenge and prove that the UTXO was spent in an honest way.
-
-UTXO unlocked by the wallet is spent in a fraudulent way if:
-
-- that unlocked UTXO is a revealed deposit that was not proved as swept and
-  can not be proved as swept, or
-- that unlocked UTXO was not and is not the main wallet's UTXO.
-
-The wallet is allowed to execute only transactions that are accepted by the
-submit sweep proof, submit redemption proof, or submit funds migrated functions.
-All other transactions are considered fraud. In other words, if the wallet signed
-some UTXO, it needs to use that UTXO, and prove to the Bridge this is a valid
-usage. If none of it happens within the `fraud_challenge_defeat_timeout` the
-wallet has to defend against the challenge, this is considered a fraud.
-
-The consequence of this approach is that we need to track all UTXOs spent by the
-wallet next to the main wallet's UTXO:
-
-```
-// wallet pubkey hash to the current main's UTXO hash computed
-// as keccak256(txHash | txOutputIndex | txOutputValue)
-mapping(bytes20 => bytes32) public mainUtxos;
-=======
 Each redemption request is identified by a concatenation of the wallet's pubkey
 hash and redeemer's output hash (redeemer's BTC address). Such an identifier
 allows retrieving pending redemption requests in a gas-efficient way based on
@@ -550,11 +504,54 @@
 accepting redemption requests.
 
 ==== Fraud Proof
->>>>>>> 6216146b
+
+=== Fraud Proofs
+
+Governable Parameters:
+
+- `fraud_slashing_amount`: The amount of stake slashed from each member of a
+  wallet for a fraud.
+- `fraud_notifier_reward_multiplier`: The percentage of the notifier reward from
+  the staking contract the notifier of a fraud receives.
+- `fraud_challenge_defend_timeout`: The amount of time the wallet has to defend
+  against a fraud challenge.
+- `fraud_challenge_deposit_amount`: The amount of ETH the party challenging the
+  wallet for fraud needs to deposit.
+
+For every UTXO spent by the wallet in an incorrect way, anyone should be able
+to provide a fraud proof. Given that a Bitcoin transaction could be so large
+that proving it on Ethereum would be impossible, fraud proofs need to be
+processed with a challenge-response approach. 
+
+When a wallet unlocks a UTXO it needs to calculate a sighash and provide
+a signature over that sighash, one for each unlocked UTXO. Fraud is reported
+for a UTXO by providing a sighash along with the wallet's signature over that
+sighash. From that moment, the wallet has a certain time to defend itself
+against the challenge and prove that the UTXO was spent in an honest way.
+
+UTXO unlocked by the wallet is spent in a fraudulent way if:
+
+- that unlocked UTXO is a revealed deposit that was not proved as swept and
+  can not be proved as swept, or
+- that unlocked UTXO was not and is not the main wallet's UTXO.
+
+The wallet is allowed to execute only transactions that are accepted by the
+submit sweep proof, submit redemption proof, or submit funds migrated functions.
+All other transactions are considered fraud. In other words, if the wallet signed
+some UTXO, it needs to use that UTXO, and prove to the Bridge this is a valid
+usage. If none of it happens within the `fraud_challenge_defeat_timeout` the
+wallet has to defend against the challenge, this is considered a fraud.
+
+The consequence of this approach is that we need to track all UTXOs spent by the
+wallet next to the main wallet's UTXO:
+
+```
+// wallet pubkey hash to the current main's UTXO hash computed
+// as keccak256(txHash | txOutputIndex | txOutputValue)
+mapping(bytes20 => bytes32) public mainUtxos;
 
 // spent main UTXO hash computed as keccak256(txHash | txOutputIndex)
 mapping(bytes32 => bool) spentMainUTXOs
-
 ```
 
 Note that this approach is stricter than just validating the public key in the
