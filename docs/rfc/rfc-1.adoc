:toc: macro

= RFC 1: tBTCv2 Design

:icons: font
:numbered:
toc::[]

== Overview

=== Depositing

Stakers periodically create <<group-size,51-of-100>> ecdsa-backed wallets
to hold frozen BTC assets to maintain account balances. Depositors send BTC
funds to the most-recently-created-wallet by using pay-to-script-hash (P2SH)
which contains hashed information about the depositor's minting ethereum
address. Once the block is mined, the depositor reveals their desired ethereum
minting address to the ethereum chain. The bridge listens for these sorts
of messages and when it gets one, it checks the bitcoin network to make sure
the funds line up. If everything checks out, then we update your ethereum-side
account balance.

=== Redemption

A user with an account balance supplies a bitcoin address. The system decreases
their account balance and releases the equivalent amount of bitcoin to the user
from the redeeming bitcoin wallet.

The redeeming wallet will be determined by the system on chain via an upgradable
(by governance) contract. The initial implementation for this contract should
select the oldest wallet. Redemptions should be batched (details to be
determined) to both decrease fees and processing time.

One possible implementation for efficient on-chain calculation of the oldest wallet
is to store the wallet information in a tree similar to what we use for sortition
pools, ensuring that no matter how many wallets we have active, the cost of
finding a wallet is always logarithmic over the maximum number of wallets during
the system's lifetime.

The maximum redemption size is capped by the size of the largest wallet, and
any redemption bigger than that will need to be split into multiple
redemptions.

[[continuous-fees]]
=== Continuous Fees

The system is able to collect fees in the form of tBTC when the BTC is
deposited and when it is redeemed. Rather than paying operators at those two
instances we would prefer to pay them continuously. Since we do not have the
tBTC to pay them with until we collect the redemption fee (and can't mint it
and maintain the peg), we must turn to another token. Instead, the system pays
operators in T tokens from a treasury funded by the T-token DAO and whenever it
collects tBTC fees it uses those fees to buy T tokens back for its treasury.

=== Minting And Unminting

A user with a swept account balance can drain their account balance to mint TBTC.
Similarly, a user can burn TBTC to refill their account balance.

A user with a swept account balance can drain their account balance to redeem BTC.

== In Depth

[[group-size]]
=== Group Size

Governable Parameters:

- `heartbeat`: The number of group members required for a
  <<heartbeat,heartbeat>> to be successful.
- `dkg`: The minimum number of members we're allowed to drop down to during the
  DKG group formation re-try period.

Non-Governable Parameters:

- `threshold`: The number of signers that can be controlled by the adversary
  before the key is in danger.
- `group_size`: The total size of the signing group.

`threshold < heartbeat < dkg < group_size`

*Note*: `threshold` and `group_size` are mission-critial, cornerstone
parameters for the system, and will be hardcoded into the bridge contract. If
we want to change these parameters, we will need to upgrade the bridge
contract.

The total gas cost for sortiton increases linearly with group size by at least
20k gas per member (though, we think we can get this down to roughly 6k gas per
member in the happy path with some upcoming optimizations). Requiring more
signers to sign messages makes it harder for adversaries to take over the
group, but makes it so that the pool is less resilient to undelegation or
operators going offline. Raising `heartbeat` decreases the chance that you'll
not have enough signers to sign transactions, but decreases a wallets lifespan
and increases overhead. Lowering `dkg` increases the chance that we're able to
create a wallet successfully but gives us a wallet with potentially fewer
operators and a lower lifespan.

Also important is optics - even though a `group_size` of 70 with a `threshold`
of 40 is equally secure against being controlled by an adversary as a
`group_size` of 100 with a `threshold` of 50, it might not _feel_ as secure.
That perception may cause a decreased willingness to invest capital in the
system leading to less money going over the bridge, even though the fees are
less overall.

Since we don't have any workable data that allows us to reasonably estimate
costs (especially with regard to optics), I suggest we start the system out
at decent https://en.wikipedia.org/wiki/Focal_point_(game_theory)[schelling
point] of `group_size = 100`, `threshold = 50`, `heartbeat = 70`, `dkg = 90` and then let
governance adjust from there once we've gathered data from the system being used.

See link:rfc-2.adoc[RFC 2: tBTCv2 Group Selection and Key Generation] for a deeper dive here

=== Account Balances

The bridge is able to maintain a clean separation of concerns as well as provide the backbone
an extensible financial system rooted in bitcoin-on-ethereum by concerning itself _just_ with
how much bitcoin has gone over the bridge. We keep track of account balances like:
```
contract Balances {
  mapping(address => uint256) private unsweptBalances;
  mapping(address => uint256) private balances;
}
```

When bitcoin enters the system, the associated account's unsweptBalance
increases. When that deposit is swept, that amount is tranfered to the balance.
_If_ a user decides to mint a TBTC bitcoin from their balance, their balance
would be drained and a TBTC token would be minted. When a user brings back TBTC
to the system, the token is burned and the account balance increases. If the
user wants BTC, they can drain their account balance to redeem it.

This more abstract design lets us not only do things like mint TBTC by draining
account balances, but also move into other financial concepts like
bitcoin-collateralized loans or bitcoin-backed stablecoins.

Neither of the above concepts are in-scope for this RFC, but the important part
is that we want to make sure we're starting with the more flexible
account-balances design so that we're not stuck later.

=== Depositing

==== Deposit + Commitment

Once we know the active wallet's public key hash, the dApp can put together a
pay-to-script-hash (P2SH) address to receive the funds. This script will be
unique to each depositor and will look like:

```
<eth-address> DROP
<blinding-factor> DROP
DUP HASH160 <signingGroupPubkeyHash> EQUAL
IF
  CHECKSIG
ELSE
  DUP HASH160 <refundPubkeyHash> EQUALVERIFY
  <locktime> CHECKLOCKTIMEVERIFY DROP
  CHECKSIG
ENDIF
```

Since each depositor has their own ethereum address and their own secret
blinding factor (which is an additional security layer), each depositor's
script will be unique, and the hash of each depositor's script will be unique.

In order to unlock the funds, one must provide the unhashed script, (which
means that they know the eth address and blinding factor), as well as an
unlocking script with a signature and public key. If the sig+pubkey matches the
signing group public key, the funds are able to be moved immediately. If the
sig+pubkey matches the refund public key, then the funds can be moved after 30
days (specified as `locktime`).

==== The Big Reveal

Governable Parameters:

- `sweep_period`: The amount of time we wait between scheduled sweeps on a wallet.

After the deposit transaction has been mined, the user is able to reveal their
ethereum address and blinding factor to the ethereum chain. The bridge listens
for these sorts of messages and when it sees one, is able to generate a script that
can spend the funds. Once successful, we increase the account's unswept balance
and charge a deposit fee.

Addtionally and optionally, as a part of the reveal transaction, the user the
declare that they want their swept funds to be immediately minted into TBTC.
This saves the user from having to make separate transactions or wait for a
sweep to occur before an additional transaction.

Second, we schedule an operation that batches all outstanding known-refundable
transactions together to be combined with the existing wallet output into a
single output. The frequency of this operation is the `sweep_period`. When this
<<sweeping,sweep>> occurs, we decrease the relevant accounts' unswept balances
and increase their balances. This disables any outstanding 30-day refunds.

==== Automated Refunds

A bitcoin transaction is an amount and a script. The script can be something as
simple as "these funds can be spent by wallet 0xabc", or in our case, as
complex as "these funds can be spent by wallet 0xabc but if they aren't spent
within 30 days they can be spent by wallet 0x123". This gives us the ability to
create deposits that automatically are refunded after 30 days if they aren't
<<sweeping,swept>>. Thus, if a user misfunds or they get cold feet (for any
reason), all they need to do is not submit their reveal and wait 30 days.

[[sweeping]]
==== Sweeping

Governable Parameters

- `sweeping_refund_safety_time`: The amount of time prior to when a UTXO
  becomes eligible for a refund where we will not include it in a sweeping
  transaction.
- `sweep_period`: The amount of time we wait between scheduled sweeps on a wallet.
- `sweep_max_btc`: The amount of summed non-dust unswept bitcoin deposits that
  will trigger an early sweep on a wallet.
- `dust_threshold`: The minimum bitcoin deposit amount for the transaction to
  be considered for a sweep.
- `base_sweeping_fee_max`: The highest amount of BTC that operators can
  initially propose as a fee for miners in a sweeping transaction.
- `sweeping_fee_bump_period`: The amount of time we wait to see if a sweeping
  tranaction is mined before increasing the fee.
- `sweeping_fee_multiplier_increment`: The amount we add to the sweeping fee
  multiplier each time a sweeping transaction is not mined within the
  `sweeping_fee_bump_period`. For example, if this param is set to 0.2 and we
  are currently at 1.6x, then the next time we would try 1.8x.
- `sweeping_fee_max_multiplier`: The highest we will try to increment the fee
  multiplier to before giving up and picking a new base fee and different
  deposits to sweep.


The operators sign a transaction that unlocks all of the revealed deposits
above the `dust_threshold`, combines them into a single UTXO with the existing
UTXO, and relocks that transactions without a 30-day refund clause to same
wallet.  This has two main effects: it consolidates the UTXO set and it
disables the refund.

*Caveat*: We only include deposits in batches that have at least
`sweeping_refund_safety_time` their refund window. This prevents potential
attacks or corner cases where we create a transaction with a valid, unspent
input, but by the time we have signed that transaction, the depositor has
already submitted a refund to the mining pool. Giving ourselves this leeway
stops that from happening.  Once a deposit crosses that
`sweeping_refund_safety_time` threshold, the depositor should wait and then
refund their deposit.

*Caveat*: A wallet only sweeps deposits that were deposited while while the
wallet was either the youngest or second-youngest wallet. The dApp will only
point deposits to the youngest wallet, so any other wallet receiving deposits
is the result of funky custom user behavior. In those cases, the users will
need to wait 30 days for their refund.

This process is called a "sweep", and occurs after `sweep_period` has passed or
if enough deposits have accumulated to exceed `sweep_max_btc`, whichever comes
first. Any deposit below `dust_threshold` is ignored, both for triggering a
sweep as well as being included in a sweep.

The sweeping transaction will cost some amount of bitcoin based on what miners
are charging for the bitcoin fee in the current market conditions. The fee is
split in proportion to the number of UTXOs associated to each depositor. Once
the transaction is submitted to the bitcoin mempool, the miners will either
include it in a block within `sweeping_fee_bump_period` or not. If they don't,
then we increment a fee multiplier: `fee_multiplier = fee_multiplier +
sweeping_fee_multiplier_increment` and then calculate the new fee: `fee =
base_fee * fee_multiplier`. We repeat until either the transaction posts or
`sweeping_fee_multiplier_increment` exceeds `sweeping_fee_max_multiplier`.

*Note*: We do not allow users to specify a max btc fee. When users deposit,
they're agreeing to be swept at whatever fee the operators decide is
appropriate (based on https://blockstream.info/api/fee-estimates). Operators
cannot pick a starting fee higher than `base_sweeping_fee_max`.

When the transaction clears, and the information has made its way
over the relay maintainer, then another transaction needs to be created to on
the ethereum side to update the account balances. The users unswept balances
are decreased, and their swept balances are increased (after paying their share
of the <<bitcoin-sweeping-fee,bitcoin sweeping fee>>).

This transaction will be expensive gas-wise, and can be submitted by anyone
with the motivation to do so. For more details on transaction incentives,
check out the <<transaction-incentives,dedicated section>>.

*Caveat*: The `sweeping_fee_bump_period` and `sweeping_fee_max_multiplier`
parameters should be constrained such that one sweep should either finish and
either post or fail before the next sweep is scheduled (via `sweep_period`) to
start. This is because sweeps include the main UTXO as one of the inputs, which
is the result of the previous sweep's output.

The main downside to this approach is that it can take, in the worst case, up
to `sweep_period` for a user to be able to mint TBTC. To help
alleviate this, two suggestions:

1) We surface when the next scheduled sweep and the accumulation threshold
data is somewhere in the dApp. This allows users to feel a lot better about
when sweeps are happening, and feel better about when their funds will be
available. There is also something to be said about the marketing around
explaining that we're batching in order to reduce fees across the board for the
end user, which allows for the decentralized product to compete with the
centralized ones.

2) We allow users to request that their TBTC is minted as soon as they have a
swept account balance. This makes it so they don't have to wait, check, and
come back later and mint.

Combining these ideas, a user would deposit some BTC, reveal their eth address
and blinding factor, and then request that TBTC gets minted ASAP. Checking the
dApp, they can see that they should expect TBTC in their provided wallet
address in 3 hours with no further interaction.

===== How Frequently To Sweep

Governable Parameters

- `sweep_period`: The amount of time we wait between scheduled sweeps on a wallet.
- `sweep_max_btc`: The amount of summed non-dust unswept bitcoin deposits that
  will trigger an early sweep on a wallet.

We've established in the <<sweeping,sweeping>> section that we should sweep
whenever enough time has passed to exceed the `sweep_period` or whenever enough
btc has been deposited to exceed `sweep_max_btc`. If we sweep early because a
lot of btc was deposited, then we don't "push back" our scheduled
`sweep_period` sweep. Rather, that sweep continues as planned, and if there
are no deposits with <<bitcoin-sweeping-fee,sweeping fee>> high enough to be
included in a sweep (maybe because they all got swept in the `sweep_max_btc`
sweep), then we wait until the next sweep and repeat the process.

*Example*: We have a `sweep_period = 8 hours` and `sweep_max_btc = 10 btc`. At
13:00, a sweep just occured, and the next is scheduled for 21:00. At 15:00, 13
btc gets deposited which triggers a sweep due to `sweep_max_btc`. Rather than
pushing back the next scheduled sweep to 23:00, it remains at 21:00. If by 21:00
there are any deposits with a high enough <<bitcoin-sweeping-fee,sweeping fee>>
to be included in a sweep, we do it. Otherwise, we schedule the next sweep for
05:00 the next day. The process repeats.

Here, we're making the tradeoff between reducing fees (having less frequent
batches) and increasing reliability from a user experience standpoint.

===== Skipping the Sweeping Line

Governable Parameters

- `skip_sweep_timeout`: The amount of time the depositor has to reimburse the
  operator for the gas of the sweep and collect their account balance.

Some depositors are not going to want to wait for the next sweep to occur, and
are willing to pay the entire cost of the sweeping transaction to avoid
waiting. We can accomodate them with the following flow:

When the make their reveal transaction, they include a piece of information
that lets us know that they want their deposit swept **right now**. As soon as
the operators are available, they sweep the btc and an operator posts the
balance update transaction to the ethereum chain, paying the associated gas
costs.

We send the account balance to a holding contract locked by the amount
of ether that the operator had to pay in gas fees, unlockable only by the
depositor's eth address. Once the depositor has paid the conract, the account
balance moves to their address, and the operator who originally paid for the
transaction is reimbursed.

If the depositor does not pay to unlock their account balance within the
`skip_sweep_timeout`, then the system siezes the balance, mints TBTC, uses it
to buy back T tokens, and then uses those to reimburse the operator.

==== Fraud Proof

There are only two valid types of transactions for an unswept deposit UTXO:

1) A collection of deposit UTXO's plus the main UTXO for the wallet are the
inputs are unlocked using the `signingGroupPubkey` and locked under a single
UTXO using the same `signingGroupPubkey`. This is a normal non-fraudulent sweep.

2) After the 30-day refund time has passed, a particular UTXO is unlocked using
the `refundPubkey` and then locked with whatever script the refunder wants. This
is a normal refund.

Any transaction that unlocks a UTXO using the `signingGroupPubkey` and then
locks it using any other script other than to a single UTXO to any other public
key than the same `signingGroupPubkey` is fraud.

[[redemption]]
=== Redemption

Governable Parameters:

- `wallet_min_btc`: The smallest amount of BTC a wallet can hold before we
  attempt to close the wallet and transfer the funds to a randomly selected
  wallet.

To initiate a redemption, a user with a swept balance > `x` supplies a bitcoin
address. Then, the system calculates the redemption fee `fee`, and releases an
amount of bitcoin `y` such that `x = y + fee` to the supplied bitcoin address.
The remaining `fee` sold by the system to buy back `T` tokens (more about this
process in the <<continuous-fees,fee section>>) to pay to the operators.

In the MVP version of the system, a redemption is capped at the amount of
bitcoin contained in the largest wallet. The wallet doing the redemption is
selected by the redeemer, but the dApp should suggest that this is the oldest
wallet that contains enough bitcoin to fulfil the redemption. If more BTC
needs to be redeemed than there is in the largest wallet, then the user needs
to submit multiple redemptions. After a redemption, if the wallet has under
`wallet_min_btc` remaining, it transfers that BTC to a randomly selected wallet
and closes.

==== Fraud Proof

When a redemption is requested, the redeeming bitcoin public key and amount are
known on the ethereum chain. Any bitcoin transactions with the main wallet
wallet UTXO as the input must have outputs that match those known redemption
requests, otherwise the transaction was fraudulent.

=== Wallet Lifecycle

Governable Parameters:

- `wallet_creation_period`: How frequently we attempt to create new wallets.
- `wallet_min_btc`: The smallest amount of BTC a wallet can hold before we
  attempt to close the wallet and transfer the funds to a randomly selected
  wallet.
- `wallet_max_age`: The oldest we allow a wallet to become before we transfer the funds
  to a randomly selected wallet.

A new wallet is created when enough time has passed as defined in
`wallet_creation_period` *AND* the wallet contains at least `wallet_min_btc`
btc. To create a new wallet, a group of 100 operators is selected from the pool
of available operators using a process called sortition. The probability that a
particular operator is chosen is based on their stake weight, which in turn is
based on the number of `T` tokens they have invested in the staking contract.

Once the operators have been selected from the sortition pool, they generate a
51-of-100 ecdsa signing group to handle the bitcoin key material per the
process described in link:rfc-2.adoc[RFC 2: tBTCv2 Group Selection and Key
Generation]. The group size may end up being smaller depending on retries.

As time passes and operators drop out of the system, a wallet becomes at risk
of being able to meet the 51-of-100 threshold to produce signatures.
Additionally, we want to avoid situations where operators are the custodians of
a wallet for extended periods. To avoid these issues, once a wallet is older
than the `wallet_max_age`, or if it drops below the liveness threshold (say, below 70 on
a <<heartbeat,heartbeat>>), we motion to transfer the funds to another randomly
selected wallet.

Once a wallet no longer has funds and is not the primary wallet for new
deposits, it can be closed and operators are no longer required to maintain
it.

[[heartbeat]]
=== Heartbeats

Governable Parameters:

- `consecutive_failed_heartbeats`: The number of times a heartbeat can fail in
  a row that triggers a move to close the wallet.
- `failed_heartbeat_reward_removal_period`: The amount of time an operator is
  removed from reward eligibility after failing a heartbeat.
- `heartbeat`: The number of group members required for a heartbeat to successful.
- `heartbeat_block_length`: The number of ethereum blocks until the next heartbeat.
  If set to 40, then the signers sign every 40th block.

To make sure that older wallets are still accessible for redemption, we need to
perform heartbeats. The signing group signs a block when block count mod
`heartbeat_block_length` = 0 and then does _not_ publish the result. If there
are ever less than `heartbeat` operators that participate in the heartbeat, the
active operators record the inactive operators. If this happens a number of
times >= `consecutive_failed_heartbeats`, the operators take a union the
recorded _inactive_ operators, and an operator from among the active operators
posts a transaction to disable those inactive operators from receiving rewards
for `failed_heartbeat_reward_removal_period` amount of time. The active
operators move the remaining BTC to another random wallet and close this
wallet.

For the purposes of heartbeats, an operator that is currently unstaking (they
started their two-week undelegation period) does not count as a live heartbeat,
but also does not count as an inactive operator. Thus, operators who are
unstaking might cause a wallet to fail a heartbeat, but can still be around to
help move the funds to another wallet, and would not have their rewards turned
off.

To represent this, clients should monitor the ethereum chain for unstaking
events to keep track of which operators are active/unstaking. Unstaking
operators should continue to send heartbeats. Operators ignore heartbeats from
unstaking operators for the purposes of determining wallet liveness. Operators
*don't* ignore heartbeats from unstaking operators for determining reward
eligibility.

Moving the funds costs a bitcoin mining fee, as well as a transaction on the
ethereum side to prove this happened. To maintain the peg, we need to reduce
the equivalent amount of fee from the treasury's account balance (set aside for
such fees). This will need to be proven and updated ethereum-side, and
<<transaction-incentives,properly incentivized>>.

*Example:*: Say that `heartbeat = 70, consecutive_failed_heartbeats = 1`.
Operator-1 through Operator-72 are all active while Operator-73 through
Operator-100 are inactive. Currently, there are 72 active operators, so the
heartbeat check is passing. Then, Operator-25 through Operator-30 decide to
unstake. Since unstaking operators do not count as a live heartbeat, there
would only be 67 heartbeats, and the wallet would begin to transfer its funds.

An operator from Operator-1 through Operator-72 (including 25-30) chooses to
publish that Operator-73 through Operator-100 should have their rewards
disabled (after the active operators sign this). See
<<transaction-incentives,transaction incentives>> for more on how to encourage
this transaction.

[[transaction-incentives]]
=== Transaction Incentives

Governable Parameters:

- `max_gas_refund_price`: The highest amount of gwei that the gas refund
  contract will pay out per gas for a refund transaction.

There are 7 main transactions that require incentives:

==== Transactions That Must Be Submitted By Operators
- Submit distributed key generation results for new wallet creation (weekly).
- Signal that funds need to be moved between wallets if a <<heartbeat,heartbeat>> fails.
- Signal that a staker is not performing their duty and should be marked as
ineligible for rewards (as in the case that they were inactive during
heartbeats).

==== Transactions That Can Be Submitted By Anyone
- Begin distributed key generation for new wallet creation (weekly).
- Provide the proof for a <<sweeping,sweep>> transaction.
- Provide the proof for a <<redemption,redemption>> transaction.
- Provide the proof that funds have moved between wallets.

To make sure that these transactions get posted, we need the DAO to fund an ETH
pool that provides gas refunds for anyone submitting these transactions. We
know the amount of gas spent, and we know the gas price used, and so can
reimburse the operator.

To prevent abuse, we need to let governance set caps (`max_gas_refund_price`)
on how much eth can be reimbursed (so that a miner can't drain the pool).

Further ideas are to run bots like those provided by https://www.gelato.network/[Gelato]
in order to prevent problems like operators front-running each other.

[[bitcoin-sweeping-fee]]
=== Bitcoin Sweeping Fee
Governable Parameters

- `btc_fee_broadcast_timeout`: The amount of time an operator has to provide a
  suggested BTC fee before the other operators give up and try the next
  operator.

Any time a bitcoin transaction needs to be posted and then mined on the bitcoin
blockchain, the miners need to be paid a fee for their work. This fee
fluctuates with market demand and is decently volatile.

The operators need to all agree on a fee before they can construct the sweeping
transaction, but communicating that fee is tricky. When the sortition pool
selects the operators, it selects them in an ordered list. We can leverage this
on-chain order to be the fee-proposal-order. Say that the sortition pool chose
Operators: [#71, #109, #34..., #2]. When it comes time to sweep deposits,
Operator#71 would be expected to query
https://blockstream.info/api/fee-estimates for the 3-block fee and broadcast
this fee to the rest of the operators. If the operators don't receive the fee
from operator #71 before `btc_fee_broadcast_timeout`, has elapsed, the duty
moves to #109, and then #34, and so on.

The operators then validate the fee they received against
https://blockstream.info/api/fee-estimates to make sure that nothing fishy is
going on - that the fee isn't too high or too low (TBD what that means). If it
is, they can 51-of-100 agree to skip to the next operator.

*Note*: We purposefully leave out on-chain incentives/punishments here. The
attack vector is small and the overhead is high. We might need to revisit this
in the future, but if someone maintained a client fork in order to take
advantage of manipulating btc fee consensus I would be very surprised.

== Governable Parameters
Alphabetized list of Governable Parameters with additional notes.

- `base_sweeping_fee_max`: The highest amount of BTC that operators can
  initially propose as a fee for miners in a sweeping transaction.
<<<<<<< HEAD
- `btc_fee_broadcast_timeout`: The amount of time an operator has to provide a
  suggested BTC fee before the other operators give up and try the next
  operator.
=======
- `bridge_deposit_flat_fee`: The flat fee for depositing bitcoin.
- `bridge_deposit_percentage_fee`: The percentage fee for depositing bitcoin.
- `consecutive_failed_heartbeats`: The number of times a heartbeat can fail in
  a row that triggers a move to close the wallet.
>>>>>>> 6ecb87f9
- `dkg`: The minimum number of members we're allowed to drop down to during the
  DKG group formation re-try period.
- `dust_threshold`: The minimum bitcoin deposit amount for the transaction to
  be considered for a sweep.
- `failed_heartbeat_reward_removal_period`: The amount of time an operator is
  removed from reward eligibility after failing a heartbeat.
- `heartbeat`: The number of group members required for a
  <<heartbeat,heartbeat>> to be successful.
- `heartbeat_block_length`: The number of ethereum blocks until the next heartbeat.
  If set to 40, then the signers sign every 40th block.
- `max_gas_refund_price`: The highest amount of gwei that the gas refund
  contract will pay out per gas for a refund transaction.
- `skip_sweep_timeout`: The amount of time the depositor has to reimburse the
  operator for the gas of the sweep and collect their account balance.
- `sweep_max_btc`: The amount of summed non-dust unswept bitcoin deposits that
  will trigger an early sweep on a wallet.
- `sweep_period`: The amount of time we wait between scheduled sweeps on a wallet.
- `sweeping_fee_bump_period`: The amount of time we wait to see if a sweeping
  tranaction is mined before increasing the fee.
- `sweeping_fee_max_multiplier`: The highest we will try to increment the fee
  multiplier to before giving up and picking a new base fee and different
  deposits to sweep.
- `sweeping_fee_multiplier_increment`: The amount we add to the sweeping fee
  multiplier each time a sweeping transaction is not mined within the
  `sweeping_fee_bump_period`. For example, if this param is set to 0.2 and we
  are currently at 1.6x, then the next time we would try 1.8x.
- `sweeping_refund_safety_time`: The amount of time prior to when a UTXO
  becomes eligible for a refund where we will not include it in a sweeping
  transaction.
- `wallet_creation_period`: How frequently we attempt to create new wallets.
- `wallet_max_age`: The oldest we allow a wallet to become before we transfer the funds
  to a randomly selected wallet.
- `wallet_min_btc`: The smallest amount of btc a wallet can hold before we
  attempt to close the wallet and transfer the funds to a randomly selected
  wallet.<|MERGE_RESOLUTION|>--- conflicted
+++ resolved
@@ -573,16 +573,11 @@
 
 - `base_sweeping_fee_max`: The highest amount of BTC that operators can
   initially propose as a fee for miners in a sweeping transaction.
-<<<<<<< HEAD
 - `btc_fee_broadcast_timeout`: The amount of time an operator has to provide a
   suggested BTC fee before the other operators give up and try the next
   operator.
-=======
-- `bridge_deposit_flat_fee`: The flat fee for depositing bitcoin.
-- `bridge_deposit_percentage_fee`: The percentage fee for depositing bitcoin.
 - `consecutive_failed_heartbeats`: The number of times a heartbeat can fail in
   a row that triggers a move to close the wallet.
->>>>>>> 6ecb87f9
 - `dkg`: The minimum number of members we're allowed to drop down to during the
   DKG group formation re-try period.
 - `dust_threshold`: The minimum bitcoin deposit amount for the transaction to
