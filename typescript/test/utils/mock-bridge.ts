import { Bridge } from "../../src/chain"
import {
  DecomposedRawTransaction,
  Proof,
  UnspentTransactionOutput,
} from "../../src/bitcoin"
<<<<<<< HEAD
import { Deposit } from "../../src/deposit"
=======
import { BigNumberish, BigNumber, utils, constants } from "ethers"
import { RedemptionRequest } from "../redemption"
>>>>>>> e2e701cf

interface DepositSweepProofLogEntry {
  sweepTx: DecomposedRawTransaction
  sweepProof: Proof
  mainUtxo: UnspentTransactionOutput
}

interface RevealDepositLogEntry {
  depositTx: DecomposedRawTransaction
  depositOutputIndex: number
  deposit: Deposit
}

/**
 * Mock Bridge used for test purposes.
 */
export class MockBridge implements Bridge {
  private _difficultyFactor = 6
<<<<<<< HEAD
  private _depositSweepProofLog: DepositSweepProofLogEntry[] = []
  private _revealDepositLogEntry: RevealDepositLogEntry[] = []

  get depositSweepProofLog(): DepositSweepProofLogEntry[] {
=======
  private _pendingRedemptions = new Map<BigNumberish, RedemptionRequest>()
  private _depositSweepProofLog: BridgeLog[] = []

  set requestRedemptions(value: Map<BigNumberish, RedemptionRequest>) {
    this._pendingRedemptions = value
  }

  get depositSweepProofLog(): BridgeLog[] {
>>>>>>> e2e701cf
    return this._depositSweepProofLog
  }

  get revealDepositLogEntry(): RevealDepositLogEntry[] {
    return this._revealDepositLogEntry
  }

  submitDepositSweepProof(
    sweepTx: DecomposedRawTransaction,
    sweepProof: Proof,
    mainUtxo: UnspentTransactionOutput
  ): Promise<void> {
    this._depositSweepProofLog.push({ sweepTx, sweepProof, mainUtxo })
    return new Promise<void>((resolve, _) => {
      resolve()
    })
  }

  revealDeposit(
    depositTx: DecomposedRawTransaction,
    depositOutputIndex: number,
    deposit: Deposit
  ): Promise<void> {
    this._revealDepositLogEntry.push({ depositTx, depositOutputIndex, deposit })
    return new Promise<void>((resolve, _) => {
      resolve()
    })
  }

  txProofDifficultyFactor(): Promise<number> {
    return new Promise<number>((resolve, _) => {
      resolve(this._difficultyFactor)
    })
  }

  pendingRedemptions(
    walletPubKeyHash: string,
    redeemerOutputScript: string
  ): Promise<RedemptionRequest> {
    return new Promise<RedemptionRequest>((resolve, _) => {
      const prefixedWalletPubKeyHash = `0x${walletPubKeyHash}`

      const rawOutputScript = Buffer.from(redeemerOutputScript, "hex")

      const prefixedOutputScript = `0x${Buffer.concat([
        Buffer.from([rawOutputScript.length]),
        rawOutputScript,
      ]).toString("hex")}`

      const redemptionKey = utils.solidityKeccak256(
        ["bytes20", "bytes"],
        [prefixedWalletPubKeyHash, prefixedOutputScript]
      )

      // Return the redemption if it is found in the map.
      // Otherwise, return zeroed values simulating the behavior of a smart contract.
      resolve(
        this._pendingRedemptions.has(redemptionKey)
          ? (this._pendingRedemptions.get(redemptionKey) as RedemptionRequest)
          : {
              redeemer: { identifierHex: constants.AddressZero },
              redeemerOutputScript: "",
              requestedAmount: BigNumber.from(0),
              treasuryFee: BigNumber.from(0),
              txMaxFee: BigNumber.from(0),
              requestedAt: 0,
            }
      )
    })
  }
}<|MERGE_RESOLUTION|>--- conflicted
+++ resolved
@@ -4,12 +4,9 @@
   Proof,
   UnspentTransactionOutput,
 } from "../../src/bitcoin"
-<<<<<<< HEAD
-import { Deposit } from "../../src/deposit"
-=======
 import { BigNumberish, BigNumber, utils, constants } from "ethers"
 import { RedemptionRequest } from "../redemption"
->>>>>>> e2e701cf
+import { Deposit } from "../../src/deposit"
 
 interface DepositSweepProofLogEntry {
   sweepTx: DecomposedRawTransaction
@@ -28,21 +25,15 @@
  */
 export class MockBridge implements Bridge {
   private _difficultyFactor = 6
-<<<<<<< HEAD
+  private _pendingRedemptions = new Map<BigNumberish, RedemptionRequest>()
   private _depositSweepProofLog: DepositSweepProofLogEntry[] = []
   private _revealDepositLogEntry: RevealDepositLogEntry[] = []
-
-  get depositSweepProofLog(): DepositSweepProofLogEntry[] {
-=======
-  private _pendingRedemptions = new Map<BigNumberish, RedemptionRequest>()
-  private _depositSweepProofLog: BridgeLog[] = []
 
   set requestRedemptions(value: Map<BigNumberish, RedemptionRequest>) {
     this._pendingRedemptions = value
   }
 
-  get depositSweepProofLog(): BridgeLog[] {
->>>>>>> e2e701cf
+  get depositSweepProofLog(): DepositSweepProofLogEntry[] {
     return this._depositSweepProofLog
   }
 
